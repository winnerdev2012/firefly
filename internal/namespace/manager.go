// Copyright © 2022 Kaleido, Inc.
//
// SPDX-License-Identifier: Apache-2.0
//
// Licensed under the Apache License, Version 2.0 (the "License");
// you may not use this file except in compliance with the License.
// You may obtain a copy of the License at
//
//     http://www.apache.org/licenses/LICENSE-2.0
//
// Unless required by applicable law or agreed to in writing, software
// distributed under the License is distributed on an "AS IS" BASIS,
// WITHOUT WARRANTIES OR CONDITIONS OF ANY KIND, either express or implied.
// See the License for the specific language governing permissions and
// limitations under the License.

package namespace

import (
	"context"
	"encoding/json"
	"fmt"
	"strconv"
	"sync"

	"github.com/hyperledger/firefly-common/pkg/auth"
	"github.com/hyperledger/firefly-common/pkg/auth/authfactory"
	"github.com/hyperledger/firefly-common/pkg/config"
	"github.com/hyperledger/firefly-common/pkg/fftypes"
	"github.com/hyperledger/firefly-common/pkg/i18n"
	"github.com/hyperledger/firefly-common/pkg/log"
	"github.com/hyperledger/firefly/internal/blockchain/bifactory"
	"github.com/hyperledger/firefly/internal/cache"
	"github.com/hyperledger/firefly/internal/coreconfig"
	"github.com/hyperledger/firefly/internal/coremsgs"
	"github.com/hyperledger/firefly/internal/database/difactory"
	"github.com/hyperledger/firefly/internal/dataexchange/dxfactory"
	"github.com/hyperledger/firefly/internal/events/eifactory"
	"github.com/hyperledger/firefly/internal/events/system"
	"github.com/hyperledger/firefly/internal/identity/iifactory"
	"github.com/hyperledger/firefly/internal/metrics"
	"github.com/hyperledger/firefly/internal/multiparty"
	"github.com/hyperledger/firefly/internal/orchestrator"
	"github.com/hyperledger/firefly/internal/sharedstorage/ssfactory"
	"github.com/hyperledger/firefly/internal/spievents"
	"github.com/hyperledger/firefly/internal/tokens/tifactory"
	"github.com/hyperledger/firefly/pkg/blockchain"
	"github.com/hyperledger/firefly/pkg/core"
	"github.com/hyperledger/firefly/pkg/database"
	"github.com/hyperledger/firefly/pkg/dataexchange"
	"github.com/hyperledger/firefly/pkg/events"
	"github.com/hyperledger/firefly/pkg/identity"
	"github.com/hyperledger/firefly/pkg/sharedstorage"
	"github.com/hyperledger/firefly/pkg/tokens"
)

var (
	blockchainConfig    = config.RootArray("plugins.blockchain")
	tokensConfig        = config.RootArray("plugins.tokens")
	databaseConfig      = config.RootArray("plugins.database")
	sharedstorageConfig = config.RootArray("plugins.sharedstorage")
	dataexchangeConfig  = config.RootArray("plugins.dataexchange")
	identityConfig      = config.RootArray("plugins.identity")
	authConfig          = config.RootArray("plugins.auth")

	// Deprecated configs
	deprecatedTokensConfig        = config.RootArray("tokens")
	deprecatedBlockchainConfig    = config.RootSection("blockchain")
	deprecatedDatabaseConfig      = config.RootSection("database")
	deprecatedSharedStorageConfig = config.RootSection("sharedstorage")
	deprecatedDataexchangeConfig  = config.RootSection("dataexchange")
)

type Manager interface {
	Init(ctx context.Context, cancelCtx context.CancelFunc) error
	Start() error
	WaitStop()
	Reset(ctx context.Context)

	Orchestrator(ns string) orchestrator.Orchestrator
	SPIEvents() spievents.Manager
	GetNamespaces(ctx context.Context) ([]*core.Namespace, error)
	GetOperationByNamespacedID(ctx context.Context, nsOpID string) (*core.Operation, error)
	ResolveOperationByNamespacedID(ctx context.Context, nsOpID string, op *core.OperationUpdateDTO) error
	Authorize(ctx context.Context, authReq *fftypes.AuthReq) error
}

type namespace struct {
	core.Namespace
	orchestrator orchestrator.Orchestrator
	config       orchestrator.Config
	plugins      []string
}

type namespaceManager struct {
	ctx         context.Context
	cancelCtx   context.CancelFunc
	nsMux       sync.Mutex
	namespaces  map[string]*namespace
	pluginNames map[string]bool
	plugins     struct {
		blockchain    map[string]blockchainPlugin
		identity      map[string]identityPlugin
		database      map[string]databasePlugin
		sharedstorage map[string]sharedStoragePlugin
		dataexchange  map[string]dataExchangePlugin
		tokens        map[string]tokensPlugin
		events        map[string]eventsPlugin
		auth          map[string]authPlugin
	}
<<<<<<< HEAD
	metricsEnabled   bool
	metrics          metrics.Manager
	cacheManager     cache.Manager
	adminEvents      spievents.Manager
	utOrchestrator   orchestrator.Orchestrator
	tokenRemoteNames map[string]string
=======
	metricsEnabled      bool
	metrics             metrics.Manager
	adminEvents         spievents.Manager
	utOrchestrator      orchestrator.Orchestrator
	tokenBroadcastNames map[string]string
>>>>>>> e9d82926
}

type blockchainPlugin struct {
	config config.Section
	plugin blockchain.Plugin
}

type databasePlugin struct {
	config config.Section
	plugin database.Plugin
}

type dataExchangePlugin struct {
	config config.Section
	plugin dataexchange.Plugin
}

type sharedStoragePlugin struct {
	config config.Section
	plugin sharedstorage.Plugin
}

type tokensPlugin struct {
	config config.Section
	plugin tokens.Plugin
}

type identityPlugin struct {
	config config.Section
	plugin identity.Plugin
}

type eventsPlugin struct {
	config config.Section
	plugin events.Plugin
}

type authPlugin struct {
	config config.Section
	plugin auth.Plugin
}

func stringSlicesEqual(a, b []string) bool {
	if len(a) != len(b) {
		return false
	}
	for i, v := range a {
		if v != b[i] {
			return false
		}
	}
	return true
}

func NewNamespaceManager(withDefaults bool) Manager {
	nm := &namespaceManager{
		namespaces:          make(map[string]*namespace),
		metricsEnabled:      config.GetBool(coreconfig.MetricsEnabled),
		tokenBroadcastNames: make(map[string]string),
	}

	InitConfig(withDefaults)

	// Initialize the config on all the factories
	bifactory.InitConfigDeprecated(deprecatedBlockchainConfig)
	bifactory.InitConfig(blockchainConfig)
	difactory.InitConfigDeprecated(deprecatedDatabaseConfig)
	difactory.InitConfig(databaseConfig)
	ssfactory.InitConfigDeprecated(deprecatedSharedStorageConfig)
	ssfactory.InitConfig(sharedstorageConfig)
	dxfactory.InitConfig(dataexchangeConfig)
	dxfactory.InitConfigDeprecated(deprecatedDataexchangeConfig)
	iifactory.InitConfig(identityConfig)
	tifactory.InitConfigDeprecated(deprecatedTokensConfig)
	tifactory.InitConfig(tokensConfig)
	authfactory.InitConfigArray(authConfig)

	return nm
}

func (nm *namespaceManager) Init(ctx context.Context, cancelCtx context.CancelFunc) (err error) {
	nm.ctx = ctx
	nm.cancelCtx = cancelCtx

	if err = nm.loadPlugins(ctx); err != nil {
		return err
	}
	if err = nm.initPlugins(ctx); err != nil {
		return err
	}
	if err = nm.loadNamespaces(ctx); err != nil {
		return err
	}

	if nm.metricsEnabled {
		// Ensure metrics are registered
		metrics.Registry()
	}

	// In network version 1, the blockchain plugin and multiparty contract were global and singular.
	// Therefore, if any namespace was EVER pointed at a V1 contract, that contract and that namespace's plugins
	// become the de facto configuration for ff_system as well. There can only be one V1 contract in the history
	// of a given FireFly node, because it's impossible to re-create ff_system against a different contract
	// or different set of plugins.
	var v1Namespace *namespace
	var v1Contract *core.MultipartyContract

	for _, ns := range nm.namespaces {
		if err := nm.initNamespace(ns); err != nil {
			return err
		}
		multiparty := ns.config.Multiparty.Enabled
		version := "n/a"
		if multiparty {
			version = fmt.Sprintf("%d", ns.Namespace.Contracts.Active.Info.Version)
		}
		log.L(ctx).Infof("Initialized namespace '%s' multiparty=%s version=%s", ns.Name, strconv.FormatBool(multiparty), version)
		if multiparty {
			contract := nm.findV1Contract(ns)
			if contract != nil {
				if v1Namespace == nil {
					v1Namespace = ns
					v1Contract = contract
				} else if !stringSlicesEqual(v1Namespace.plugins, ns.plugins) ||
					v1Contract.Location.String() != contract.Location.String() ||
					v1Contract.FirstEvent != contract.FirstEvent {
					return i18n.NewError(ctx, coremsgs.MsgCannotInitLegacyNS, core.LegacySystemNamespace, v1Namespace.Name, ns.Name)
				}
			}
		}
	}

	if v1Namespace != nil {
		systemNS := &namespace{
			Namespace: v1Namespace.Namespace,
			config:    v1Namespace.config,
			plugins:   v1Namespace.plugins,
		}
		systemNS.Name = core.LegacySystemNamespace
		systemNS.NetworkName = core.LegacySystemNamespace
		nm.namespaces[core.LegacySystemNamespace] = systemNS
		err = nm.initNamespace(systemNS)
		log.L(ctx).Infof("Initialized namespace '%s' as a copy of '%s'", core.LegacySystemNamespace, v1Namespace.Name)
	}
	return err
}

func (nm *namespaceManager) findV1Contract(ns *namespace) *core.MultipartyContract {
	if ns.Contracts.Active.Info.Version == 1 {
		return ns.Contracts.Active
	}
	for _, contract := range ns.Contracts.Terminated {
		if contract.Info.Version == 1 {
			return contract
		}
	}
	return nil
}

func (nm *namespaceManager) initNamespace(ns *namespace) (err error) {
	var plugins *orchestrator.Plugins
	if ns.config.Multiparty.Enabled {
		plugins, err = nm.validateMultiPartyConfig(nm.ctx, ns.Name, ns.plugins)
	} else {
		plugins, err = nm.validateNonMultipartyConfig(nm.ctx, ns.Name, ns.plugins)
	}
	if err != nil {
		return err
	}

	database := plugins.Database.Plugin
	existing, err := database.GetNamespace(nm.ctx, ns.Name)
	switch {
	case err != nil:
		return err
	case existing != nil:
		ns.Created = existing.Created
		ns.Contracts = existing.Contracts
		if ns.NetworkName != existing.NetworkName {
			log.L(nm.ctx).Warnf("Namespace '%s' - network name unexpectedly changed from '%s' to '%s'", ns.Name, existing.NetworkName, ns.NetworkName)
		}
	default:
		ns.Created = fftypes.Now()
		ns.Contracts = &core.MultipartyContracts{
			Active: &core.MultipartyContract{},
		}
	}
	if err = database.UpsertNamespace(nm.ctx, &ns.Namespace, true); err != nil {
		return err
	}

	or := nm.utOrchestrator
	if or == nil {
		or = orchestrator.NewOrchestrator(&ns.Namespace, ns.config, plugins, nm.metrics, nm.cacheManager)
	}
	ns.orchestrator = or
	orCtx, orCancel := context.WithCancel(nm.ctx)
	if err := or.Init(orCtx, orCancel); err != nil {
		return err
	}
	go func() {
		<-orCtx.Done()
		nm.nsMux.Lock()
		defer nm.nsMux.Unlock()
		log.L(nm.ctx).Infof("Terminated namespace '%s'", ns.Name)
		delete(nm.namespaces, ns.Name)
	}()
	return nil
}

func (nm *namespaceManager) Start() error {
	// Orchestrators must be started before plugins so as not to miss events
	for _, ns := range nm.namespaces {
		if err := ns.orchestrator.Start(); err != nil {
			return err
		}
	}
	for _, plugin := range nm.plugins.blockchain {
		if err := plugin.plugin.Start(); err != nil {
			return err
		}
	}
	for _, plugin := range nm.plugins.dataexchange {
		if err := plugin.plugin.Start(); err != nil {
			return err
		}
	}
	for _, plugin := range nm.plugins.tokens {
		if err := plugin.plugin.Start(); err != nil {
			return err
		}
	}
	return nil
}

func (nm *namespaceManager) WaitStop() {
	nm.nsMux.Lock()
	namespaces := make(map[string]*namespace, len(nm.namespaces))
	for k, v := range nm.namespaces {
		namespaces[k] = v
	}
	nm.nsMux.Unlock()

	for _, ns := range namespaces {
		ns.orchestrator.WaitStop()
	}
	nm.adminEvents.WaitStop()
}

func (nm *namespaceManager) Reset(ctx context.Context) {
	// Queue a restart of the root context to pick up a configuration change.
	// Caller is responsible for terminating the passed context to trigger the actual reset
	// (allows caller to cleanly finish processing the current request/event).
	go func() {
		<-ctx.Done()
		nm.cancelCtx()
	}()
}

func (nm *namespaceManager) loadPlugins(ctx context.Context) (err error) {
	nm.pluginNames = make(map[string]bool)
	if nm.metrics == nil {
		nm.metrics = metrics.NewMetricsManager(ctx)
	}

	if nm.cacheManager == nil {
		nm.cacheManager = cache.NewCacheManager(ctx)
	}

	if nm.plugins.database == nil {
		nm.plugins.database, err = nm.getDatabasePlugins(ctx)
		if err != nil {
			return err
		}
	}

	if nm.adminEvents == nil {
		nm.adminEvents = spievents.NewAdminEventManager(ctx)
	}

	if nm.plugins.identity == nil {
		nm.plugins.identity, err = nm.getIdentityPlugins(ctx)
		if err != nil {
			return err
		}
	}

	if nm.plugins.blockchain == nil {
		nm.plugins.blockchain, err = nm.getBlockchainPlugins(ctx)
		if err != nil {
			return err
		}
	}

	if nm.plugins.sharedstorage == nil {
		nm.plugins.sharedstorage, err = nm.getSharedStoragePlugins(ctx)
		if err != nil {
			return err
		}
	}

	if nm.plugins.dataexchange == nil {
		nm.plugins.dataexchange, err = nm.getDataExchangePlugins(ctx)
		if err != nil {
			return err
		}
	}

	if nm.plugins.tokens == nil {
		nm.plugins.tokens, err = nm.getTokensPlugins(ctx)
		if err != nil {
			return err
		}
	}

	if nm.plugins.events == nil {
		nm.plugins.events, err = nm.getEventPlugins(ctx)
		if err != nil {
			return err
		}
	}

	if nm.plugins.auth == nil {
		nm.plugins.auth, err = nm.getAuthPlugin(ctx)
		if err != nil {
			return err
		}
	}

	return nil
}

func (nm *namespaceManager) getTokensPlugins(ctx context.Context) (plugins map[string]tokensPlugin, err error) {
	plugins = make(map[string]tokensPlugin)
	// Broadcast names must be unique
	broadcastNames := make(map[string]bool)

	tokensConfigArraySize := tokensConfig.ArraySize()
	for i := 0; i < tokensConfigArraySize; i++ {
		config := tokensConfig.ArrayEntry(i)
		name, pluginType, err := nm.validatePluginConfig(ctx, config, "tokens")
		if err != nil {
			return nil, err
		}
		broadcastName := config.GetString(coreconfig.PluginBroadcastName)
		// If there is no broadcast name, use the plugin name
		if broadcastName == "" {
			broadcastName = name
		}
		if _, exists := broadcastNames[broadcastName]; exists {
			return nil, i18n.NewError(ctx, coremsgs.MsgDuplicatePluginBroadcastName, "tokens", broadcastName)
		}
		broadcastNames[broadcastName] = true
		nm.tokenBroadcastNames[name] = broadcastName

		plugin, err := tifactory.GetPlugin(ctx, pluginType)
		if err != nil {
			return nil, err
		}

		plugins[name] = tokensPlugin{
			config: config.SubSection(pluginType),
			plugin: plugin,
		}
	}

	// If there still is no tokens config, check the deprecated structure for config
	if len(plugins) == 0 {
		tokensConfigArraySize = deprecatedTokensConfig.ArraySize()
		if tokensConfigArraySize > 0 {
			log.L(ctx).Warnf("Your tokens config uses a deprecated configuration structure - the tokens configuration has been moved under the 'plugins' section")
		}

		for i := 0; i < tokensConfigArraySize; i++ {
			deprecatedConfig := deprecatedTokensConfig.ArrayEntry(i)
			name := deprecatedConfig.GetString(coreconfig.PluginConfigName)
			pluginType := deprecatedConfig.GetString(tokens.TokensConfigPlugin)
			if name == "" || pluginType == "" {
				return nil, i18n.NewError(ctx, coremsgs.MsgMissingTokensPluginConfig)
			}
			if err = fftypes.ValidateFFNameField(ctx, name, "name"); err != nil {
				return nil, err
			}
			nm.tokenBroadcastNames[name] = name

			plugin, err := tifactory.GetPlugin(ctx, pluginType)
			if err != nil {
				return nil, err
			}

			plugins[name] = tokensPlugin{
				config: deprecatedConfig,
				plugin: plugin,
			}
		}
	}

	return plugins, err
}

func (nm *namespaceManager) getDatabasePlugins(ctx context.Context) (plugins map[string]databasePlugin, err error) {
	plugins = make(map[string]databasePlugin)
	dbConfigArraySize := databaseConfig.ArraySize()
	for i := 0; i < dbConfigArraySize; i++ {
		config := databaseConfig.ArrayEntry(i)
		name, pluginType, err := nm.validatePluginConfig(ctx, config, "database")
		if err != nil {
			return nil, err
		}

		plugin, err := difactory.GetPlugin(ctx, pluginType)
		if err != nil {
			return nil, err
		}

		plugins[name] = databasePlugin{
			config: config.SubSection(pluginType),
			plugin: plugin,
		}
	}

	// check for deprecated config
	if len(plugins) == 0 {
		pluginType := deprecatedDatabaseConfig.GetString(coreconfig.PluginConfigType)
		if pluginType != "" {
			plugin, err := difactory.GetPlugin(ctx, deprecatedDatabaseConfig.GetString(coreconfig.PluginConfigType))
			if err != nil {
				return nil, err
			}
			log.L(ctx).Warnf("Your database config uses a deprecated configuration structure - the database configuration has been moved under the 'plugins' section")
			name := "database_0"
			plugins[name] = databasePlugin{
				config: deprecatedDatabaseConfig.SubSection(pluginType),
				plugin: plugin,
			}
		}
	}

	return plugins, err
}

func (nm *namespaceManager) validatePluginConfig(ctx context.Context, config config.Section, sectionName string) (name, pluginType string, err error) {
	name = config.GetString(coreconfig.PluginConfigName)
	pluginType = config.GetString(coreconfig.PluginConfigType)

	if name == "" || pluginType == "" {
		return "", "", i18n.NewError(ctx, coremsgs.MsgInvalidPluginConfiguration, sectionName)
	}

	if err := fftypes.ValidateFFNameField(ctx, name, "name"); err != nil {
		return "", "", err
	}

	if _, ok := nm.pluginNames[name]; ok {
		return "", "", i18n.NewError(ctx, coremsgs.MsgDuplicatePluginName, name)
	}
	nm.pluginNames[name] = true

	return name, pluginType, nil
}

func (nm *namespaceManager) getDataExchangePlugins(ctx context.Context) (plugins map[string]dataExchangePlugin, err error) {
	plugins = make(map[string]dataExchangePlugin)
	dxConfigArraySize := dataexchangeConfig.ArraySize()
	for i := 0; i < dxConfigArraySize; i++ {
		config := dataexchangeConfig.ArrayEntry(i)
		name, pluginType, err := nm.validatePluginConfig(ctx, config, "dataexchange")
		if err != nil {
			return nil, err
		}

		plugin, err := dxfactory.GetPlugin(ctx, pluginType)
		if err != nil {
			return nil, err
		}

		plugins[name] = dataExchangePlugin{
			config: config.SubSection(pluginType),
			plugin: plugin,
		}
	}

	// check deprecated config
	if len(plugins) == 0 {
		pluginType := deprecatedDataexchangeConfig.GetString(coreconfig.PluginConfigType)
		if pluginType != "" {
			plugin, err := dxfactory.GetPlugin(ctx, pluginType)
			if err != nil {
				return nil, err
			}
			log.L(ctx).Warnf("Your data exchange config uses a deprecated configuration structure - the data exchange configuration has been moved under the 'plugins' section")
			name := "dataexchange_0"
			plugins[name] = dataExchangePlugin{
				config: deprecatedDataexchangeConfig.SubSection(pluginType),
				plugin: plugin,
			}
		}
	}

	return plugins, err
}

func (nm *namespaceManager) getIdentityPlugins(ctx context.Context) (plugins map[string]identityPlugin, err error) {
	plugins = make(map[string]identityPlugin)
	configSize := identityConfig.ArraySize()
	for i := 0; i < configSize; i++ {
		config := identityConfig.ArrayEntry(i)
		name, pluginType, err := nm.validatePluginConfig(ctx, config, "identity")
		if err != nil {
			return nil, err
		}

		plugin, err := iifactory.GetPlugin(ctx, pluginType)
		if err != nil {
			return nil, err
		}

		plugins[name] = identityPlugin{
			config: config.SubSection(pluginType),
			plugin: plugin,
		}
	}

	return plugins, err
}

func (nm *namespaceManager) getBlockchainPlugins(ctx context.Context) (plugins map[string]blockchainPlugin, err error) {
	plugins = make(map[string]blockchainPlugin)
	blockchainConfigArraySize := blockchainConfig.ArraySize()
	for i := 0; i < blockchainConfigArraySize; i++ {
		config := blockchainConfig.ArrayEntry(i)
		name, pluginType, err := nm.validatePluginConfig(ctx, config, "blockchain")
		if err != nil {
			return nil, err
		}

		plugin, err := bifactory.GetPlugin(ctx, pluginType)
		if err != nil {
			return nil, err
		}

		plugins[name] = blockchainPlugin{
			config: config.SubSection(pluginType),
			plugin: plugin,
		}
	}

	// check deprecated config
	if len(plugins) == 0 {
		pluginType := deprecatedBlockchainConfig.GetString(coreconfig.PluginConfigType)
		if pluginType != "" {
			plugin, err := bifactory.GetPlugin(ctx, pluginType)
			if err != nil {
				return nil, err
			}
			log.L(ctx).Warnf("Your blockchain config uses a deprecated configuration structure - the blockchain configuration has been moved under the 'plugins' section")
			name := "blockchain_0"
			plugins[name] = blockchainPlugin{
				config: deprecatedBlockchainConfig.SubSection(pluginType),
				plugin: plugin,
			}
		}
	}

	return plugins, err
}

func (nm *namespaceManager) getSharedStoragePlugins(ctx context.Context) (plugins map[string]sharedStoragePlugin, err error) {
	plugins = make(map[string]sharedStoragePlugin)
	configSize := sharedstorageConfig.ArraySize()
	for i := 0; i < configSize; i++ {
		config := sharedstorageConfig.ArrayEntry(i)
		name, pluginType, err := nm.validatePluginConfig(ctx, config, "sharedstorage")
		if err != nil {
			return nil, err
		}

		plugin, err := ssfactory.GetPlugin(ctx, pluginType)
		if err != nil {
			return nil, err
		}

		plugins[name] = sharedStoragePlugin{
			config: config.SubSection(pluginType),
			plugin: plugin,
		}
	}

	// check deprecated config
	if len(plugins) == 0 {
		pluginType := deprecatedSharedStorageConfig.GetString(coreconfig.PluginConfigType)
		if pluginType != "" {
			plugin, err := ssfactory.GetPlugin(ctx, pluginType)
			if err != nil {
				return nil, err
			}
			log.L(ctx).Warnf("Your shared storage config uses a deprecated configuration structure - the shared storage configuration has been moved under the 'plugins' section")
			name := "sharedstorage_0"
			plugins[name] = sharedStoragePlugin{
				config: deprecatedSharedStorageConfig.SubSection(pluginType),
				plugin: plugin,
			}
		}
	}

	return plugins, err
}

func (nm *namespaceManager) initPlugins(ctx context.Context) (err error) {
	for _, entry := range nm.plugins.database {
		if err = entry.plugin.Init(ctx, entry.config); err != nil {
			return err
		}
		entry.plugin.SetHandler(database.GlobalHandler, nm)
	}
	for _, entry := range nm.plugins.blockchain {
		if err = entry.plugin.Init(ctx, entry.config, nm.metrics, nm.cacheManager); err != nil {
			return err
		}
	}
	for _, entry := range nm.plugins.dataexchange {
		if err = entry.plugin.Init(ctx, entry.config); err != nil {
			return err
		}
	}
	for _, entry := range nm.plugins.sharedstorage {
		if err = entry.plugin.Init(ctx, entry.config); err != nil {
			return err
		}
	}
	for name, entry := range nm.plugins.tokens {
		if err = entry.plugin.Init(ctx, name, entry.config); err != nil {
			return err
		}
	}
	for _, entry := range nm.plugins.events {
		if err = entry.plugin.Init(nm.ctx, entry.config); err != nil {
			return err
		}
	}
	for name, entry := range nm.plugins.auth {
		if err = entry.plugin.Init(nm.ctx, name, entry.config); err != nil {
			return err
		}
	}
	return nil
}

func (nm *namespaceManager) loadNamespaces(ctx context.Context) (err error) {
	defaultName := config.GetString(coreconfig.NamespacesDefault)
	size := namespacePredefined.ArraySize()
	foundDefault := false
	for i := 0; i < size; i++ {
		nsConfig := namespacePredefined.ArrayEntry(i)
		name := nsConfig.GetString(coreconfig.NamespaceName)
		if name == "" {
			log.L(ctx).Warnf("Skipping unnamed entry at namespaces.predefined[%d]", i)
			continue
		}
		if _, ok := nm.namespaces[name]; ok {
			log.L(ctx).Warnf("Duplicate predefined namespace (ignored): %s", name)
			continue
		}
		foundDefault = foundDefault || name == defaultName
		if nm.namespaces[name], err = nm.loadNamespace(ctx, name, i, nsConfig); err != nil {
			return err
		}
	}
	if !foundDefault {
		return i18n.NewError(ctx, coremsgs.MsgDefaultNamespaceNotFound, defaultName)
	}
	return err
}

func (nm *namespaceManager) loadNamespace(ctx context.Context, name string, index int, conf config.Section) (*namespace, error) {
	if err := fftypes.ValidateFFNameField(ctx, name, fmt.Sprintf("namespaces.predefined[%d].name", index)); err != nil {
		return nil, err
	}
	if name == core.LegacySystemNamespace {
		return nil, i18n.NewError(ctx, coremsgs.MsgFFSystemReservedName, core.LegacySystemNamespace)
	}

	keyNormalization := conf.GetString(coreconfig.NamespaceAssetKeyNormalization)
	if keyNormalization == "" {
		keyNormalization = config.GetString(coreconfig.AssetManagerKeyNormalization)
	}

	multipartyConf := conf.SubSection(coreconfig.NamespaceMultiparty)
	// If any multiparty org information is configured (here or at the root), assume multiparty mode by default
	orgName := multipartyConf.GetString(coreconfig.NamespaceMultipartyOrgName)
	orgKey := multipartyConf.GetString(coreconfig.NamespaceMultipartyOrgKey)
	orgDesc := multipartyConf.GetString(coreconfig.NamespaceMultipartyOrgDescription)
	nodeName := multipartyConf.GetString(coreconfig.NamespaceMultipartyNodeName)
	nodeDesc := multipartyConf.GetString(coreconfig.NamespaceMultipartyNodeDescription)
	deprecatedOrgName := config.GetString(coreconfig.OrgName)
	deprecatedOrgKey := config.GetString(coreconfig.OrgKey)
	deprecatedOrgDesc := config.GetString(coreconfig.OrgDescription)
	deprecatedNodeName := config.GetString(coreconfig.NodeName)
	deprecatedNodeDesc := config.GetString(coreconfig.NodeDescription)
	if deprecatedOrgName != "" || deprecatedOrgKey != "" || deprecatedOrgDesc != "" {
		log.L(ctx).Warnf("Your org config uses a deprecated configuration structure - the org configuration has been moved under the 'namespaces.predefined[].multiparty' section")
	}
	if deprecatedNodeName != "" || deprecatedNodeDesc != "" {
		log.L(ctx).Warnf("Your node config uses a deprecated configuration structure - the node configuration has been moved under the 'namespaces.predefined[].multiparty' section")
	}
	if orgName == "" {
		orgName = deprecatedOrgName
	}
	if orgKey == "" {
		orgKey = deprecatedOrgKey
	}
	if orgDesc == "" {
		orgDesc = deprecatedOrgDesc
	}
	if nodeName == "" {
		nodeName = deprecatedNodeName
	}
	if nodeDesc == "" {
		nodeDesc = deprecatedNodeDesc
	}

	multipartyEnabled := multipartyConf.Get(coreconfig.NamespaceMultipartyEnabled)
	if multipartyEnabled == nil {
		multipartyEnabled = orgName != "" || orgKey != ""
	}

	var networkName string
	if multipartyEnabled.(bool) {
		networkName = multipartyConf.GetString(coreconfig.NamespaceMultipartyNetworkNamespace)
		if networkName == core.LegacySystemNamespace {
			return nil, i18n.NewError(ctx, coremsgs.MsgFFSystemReservedName, core.LegacySystemNamespace)
		}
		if networkName == "" {
			networkName = name
		}
	}

	// If no plugins are listed under this namespace, use all defined plugins by default
	pluginsRaw := conf.Get(coreconfig.NamespacePlugins)
	plugins := conf.GetStringSlice(coreconfig.NamespacePlugins)
	if pluginsRaw == nil {
		for plugin := range nm.plugins.blockchain {
			plugins = append(plugins, plugin)
		}

		for plugin := range nm.plugins.dataexchange {
			plugins = append(plugins, plugin)
		}

		for plugin := range nm.plugins.sharedstorage {
			plugins = append(plugins, plugin)
		}

		for plugin := range nm.plugins.database {
			plugins = append(plugins, plugin)
		}

		for plugin := range nm.plugins.identity {
			plugins = append(plugins, plugin)
		}

		for plugin := range nm.plugins.tokens {
			plugins = append(plugins, plugin)
		}
	}

	config := orchestrator.Config{
		DefaultKey:          conf.GetString(coreconfig.NamespaceDefaultKey),
		TokenBroadcastNames: nm.tokenBroadcastNames,
		KeyNormalization:    keyNormalization,
	}
	if multipartyEnabled.(bool) {
		contractsConf := multipartyConf.SubArray(coreconfig.NamespaceMultipartyContract)
		contractConfArraySize := contractsConf.ArraySize()
		contracts := make([]multiparty.Contract, contractConfArraySize)

		for i := 0; i < contractConfArraySize; i++ {
			conf := contractsConf.ArrayEntry(i)
			locationObject := conf.GetObject(coreconfig.NamespaceMultipartyContractLocation)
			b, err := json.Marshal(locationObject)
			if err != nil {
				return nil, err
			}
			location := fftypes.JSONAnyPtrBytes(b)
			contract := multiparty.Contract{
				Location:   location,
				FirstEvent: conf.GetString(coreconfig.NamespaceMultipartyContractFirstEvent),
			}
			contracts[i] = contract
		}

		config.Multiparty.Enabled = true
		config.Multiparty.Org.Name = orgName
		config.Multiparty.Org.Key = orgKey
		config.Multiparty.Org.Description = orgDesc
		config.Multiparty.Contracts = contracts
		config.Multiparty.Node.Name = nodeName
		config.Multiparty.Node.Description = nodeDesc
	}

	return &namespace{
		Namespace: core.Namespace{
			Name:        name,
			NetworkName: networkName,
			Description: conf.GetString(coreconfig.NamespaceDescription),
		},
		config:  config,
		plugins: plugins,
	}, nil
}

func (nm *namespaceManager) validateMultiPartyConfig(ctx context.Context, name string, plugins []string) (*orchestrator.Plugins, error) {
	var result orchestrator.Plugins
	for _, pluginName := range plugins {
		if instance, ok := nm.plugins.blockchain[pluginName]; ok {
			if result.Blockchain.Plugin != nil {
				return nil, i18n.NewError(ctx, coremsgs.MsgNamespaceMultiplePluginType, name, "blockchain")
			}
			result.Blockchain = orchestrator.BlockchainPlugin{
				Name:   pluginName,
				Plugin: instance.plugin,
			}
			continue
		}
		if instance, ok := nm.plugins.dataexchange[pluginName]; ok {
			if result.DataExchange.Plugin != nil {
				return nil, i18n.NewError(ctx, coremsgs.MsgNamespaceMultiplePluginType, name, "dataexchange")
			}
			result.DataExchange = orchestrator.DataExchangePlugin{
				Name:   pluginName,
				Plugin: instance.plugin,
			}
			continue
		}
		if instance, ok := nm.plugins.sharedstorage[pluginName]; ok {
			if result.SharedStorage.Plugin != nil {
				return nil, i18n.NewError(ctx, coremsgs.MsgNamespaceMultiplePluginType, name, "sharedstorage")
			}
			result.SharedStorage = orchestrator.SharedStoragePlugin{
				Name:   pluginName,
				Plugin: instance.plugin,
			}
			continue
		}
		if instance, ok := nm.plugins.database[pluginName]; ok {
			if result.Database.Plugin != nil {
				return nil, i18n.NewError(ctx, coremsgs.MsgNamespaceMultiplePluginType, name, "database")
			}
			result.Database = orchestrator.DatabasePlugin{
				Name:   pluginName,
				Plugin: instance.plugin,
			}
			continue
		}
		if instance, ok := nm.plugins.tokens[pluginName]; ok {
			result.Tokens = append(result.Tokens, orchestrator.TokensPlugin{
				Name:   pluginName,
				Plugin: instance.plugin,
			})
			continue
		}
		if instance, ok := nm.plugins.identity[pluginName]; ok {
			result.Identity = orchestrator.IdentityPlugin{
				Name:   pluginName,
				Plugin: instance.plugin,
			}
			continue
		}
		if instance, ok := nm.plugins.auth[pluginName]; ok {
			result.Auth = orchestrator.AuthPlugin{
				Name:   pluginName,
				Plugin: instance.plugin,
			}
			continue
		}

		return nil, i18n.NewError(ctx, coremsgs.MsgNamespaceUnknownPlugin, name, pluginName)
	}

	if result.Database.Plugin == nil ||
		result.SharedStorage.Plugin == nil ||
		result.DataExchange.Plugin == nil ||
		result.Blockchain.Plugin == nil {
		return nil, i18n.NewError(ctx, coremsgs.MsgNamespaceWrongPluginsMultiparty, name)
	}

	result.Events = make(map[string]events.Plugin, len(nm.plugins.events))
	for name, entry := range nm.plugins.events {
		result.Events[name] = entry.plugin
	}
	return &result, nil
}

func (nm *namespaceManager) validateNonMultipartyConfig(ctx context.Context, name string, plugins []string) (*orchestrator.Plugins, error) {
	var result orchestrator.Plugins
	for _, pluginName := range plugins {
		if instance, ok := nm.plugins.blockchain[pluginName]; ok {
			if result.Blockchain.Plugin != nil {
				return nil, i18n.NewError(ctx, coremsgs.MsgNamespaceMultiplePluginType, name, "blockchain")
			}
			result.Blockchain = orchestrator.BlockchainPlugin{
				Name:   pluginName,
				Plugin: instance.plugin,
			}
			continue
		}
		if _, ok := nm.plugins.dataexchange[pluginName]; ok {
			return nil, i18n.NewError(ctx, coremsgs.MsgNamespaceWrongPluginsNonMultiparty, name)
		}
		if _, ok := nm.plugins.sharedstorage[pluginName]; ok {
			return nil, i18n.NewError(ctx, coremsgs.MsgNamespaceWrongPluginsNonMultiparty, name)
		}
		if instance, ok := nm.plugins.database[pluginName]; ok {
			if result.Database.Plugin != nil {
				return nil, i18n.NewError(ctx, coremsgs.MsgNamespaceMultiplePluginType, name, "database")
			}
			result.Database = orchestrator.DatabasePlugin{
				Name:   pluginName,
				Plugin: instance.plugin,
			}
			continue
		}
		if instance, ok := nm.plugins.tokens[pluginName]; ok {
			result.Tokens = append(result.Tokens, orchestrator.TokensPlugin{
				Name:   pluginName,
				Plugin: instance.plugin,
			})
			continue
		}
		if instance, ok := nm.plugins.auth[pluginName]; ok {
			result.Auth = orchestrator.AuthPlugin{
				Name:   pluginName,
				Plugin: instance.plugin,
			}
			continue
		}

		return nil, i18n.NewError(ctx, coremsgs.MsgNamespaceUnknownPlugin, name, pluginName)
	}

	if result.Database.Plugin == nil {
		return nil, i18n.NewError(ctx, coremsgs.MsgNamespaceNoDatabase, name)
	}

	result.Events = make(map[string]events.Plugin, len(nm.plugins.events))
	for name, entry := range nm.plugins.events {
		result.Events[name] = entry.plugin
	}
	return &result, nil
}

func (nm *namespaceManager) SPIEvents() spievents.Manager {
	return nm.adminEvents
}

func (nm *namespaceManager) Orchestrator(ns string) orchestrator.Orchestrator {
	nm.nsMux.Lock()
	defer nm.nsMux.Unlock()
	if namespace, ok := nm.namespaces[ns]; ok {
		return namespace.orchestrator
	}
	return nil
}

func (nm *namespaceManager) GetNamespaces(ctx context.Context) ([]*core.Namespace, error) {
	nm.nsMux.Lock()
	defer nm.nsMux.Unlock()
	results := make([]*core.Namespace, 0, len(nm.namespaces))
	for _, ns := range nm.namespaces {
		results = append(results, &ns.Namespace)
	}
	return results, nil
}

func (nm *namespaceManager) GetOperationByNamespacedID(ctx context.Context, nsOpID string) (*core.Operation, error) {
	ns, u, err := core.ParseNamespacedOpID(ctx, nsOpID)
	if err != nil {
		return nil, err
	}
	or := nm.Orchestrator(ns)
	if or == nil {
		return nil, i18n.NewError(ctx, coremsgs.Msg404NotFound)
	}
	return or.GetOperationByID(ctx, u.String())
}

func (nm *namespaceManager) ResolveOperationByNamespacedID(ctx context.Context, nsOpID string, op *core.OperationUpdateDTO) error {
	ns, u, err := core.ParseNamespacedOpID(ctx, nsOpID)
	if err != nil {
		return err
	}
	or := nm.Orchestrator(ns)
	if or == nil {
		return i18n.NewError(ctx, coremsgs.Msg404NotFound)
	}
	return or.Operations().ResolveOperationByID(ctx, u, op)
}

func (nm *namespaceManager) getEventPlugins(ctx context.Context) (plugins map[string]eventsPlugin, err error) {
	plugins = make(map[string]eventsPlugin)
	enabledTransports := config.GetStringSlice(coreconfig.EventTransportsEnabled)
	uniqueTransports := make(map[string]bool)
	for _, transport := range enabledTransports {
		uniqueTransports[transport] = true
	}
	// Cannot disable the internal listener
	uniqueTransports[system.SystemEventsTransport] = true
	for transport := range uniqueTransports {
		plugin, err := eifactory.GetPlugin(ctx, transport)
		if err != nil {
			return nil, err
		}

		name := plugin.Name()
		section := config.RootSection("events").SubSection(name)
		plugin.InitConfig(section)
		plugins[name] = eventsPlugin{
			config: section,
			plugin: plugin,
		}
	}
	return plugins, err
}

func (nm *namespaceManager) getAuthPlugin(ctx context.Context) (plugins map[string]authPlugin, err error) {
	plugins = make(map[string]authPlugin)

	authConfigArraySize := authConfig.ArraySize()
	for i := 0; i < authConfigArraySize; i++ {
		config := authConfig.ArrayEntry(i)
		name, pluginType, err := nm.validatePluginConfig(ctx, config, "auth")
		if err != nil {
			return nil, err
		}

		plugin, err := authfactory.GetPlugin(ctx, pluginType)
		if err != nil {
			return nil, err
		}

		plugins[name] = authPlugin{
			config: config.SubSection(pluginType),
			plugin: plugin,
		}
	}
	return plugins, err
}

func (nm *namespaceManager) Authorize(ctx context.Context, authReq *fftypes.AuthReq) error {
	return nm.Orchestrator(authReq.Namespace).Authorize(ctx, authReq)
}<|MERGE_RESOLUTION|>--- conflicted
+++ resolved
@@ -108,20 +108,12 @@
 		events        map[string]eventsPlugin
 		auth          map[string]authPlugin
 	}
-<<<<<<< HEAD
-	metricsEnabled   bool
-	metrics          metrics.Manager
-	cacheManager     cache.Manager
-	adminEvents      spievents.Manager
-	utOrchestrator   orchestrator.Orchestrator
-	tokenRemoteNames map[string]string
-=======
 	metricsEnabled      bool
+	cacheManager        cache.Manager
 	metrics             metrics.Manager
 	adminEvents         spievents.Manager
 	utOrchestrator      orchestrator.Orchestrator
 	tokenBroadcastNames map[string]string
->>>>>>> e9d82926
 }
 
 type blockchainPlugin struct {
