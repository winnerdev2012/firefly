--- conflicted
+++ resolved
@@ -438,19 +438,14 @@
 	}
 
 	if or.data == nil {
-		or.data, err = data.NewDataManager(ctx, or.database, or.publicstorage, or.dataexchange)
-		if err != nil {
-			return err
-		}
-	}
-
-<<<<<<< HEAD
-	if or.data == nil {
 		or.data, err = data.NewDataManager(ctx, or.database, or.sharedstorage, or.dataexchange)
-=======
+		if err != nil {
+			return err
+		}
+	}
+
 	if or.identity == nil {
 		or.identity, err = identity.NewIdentityManager(ctx, or.database, or.identityPlugin, or.blockchain, or.data)
->>>>>>> e343b749
 		if err != nil {
 			return err
 		}
@@ -495,11 +490,7 @@
 	or.definitions = definitions.NewDefinitionHandlers(or.database, or.blockchain, or.dataexchange, or.data, or.identity, or.broadcast, or.messaging, or.assets, or.contracts)
 
 	if or.events == nil {
-<<<<<<< HEAD
-		or.events, err = events.NewEventManager(ctx, or, or.sharedstorage, or.database, or.identity, or.definitions, or.data, or.broadcast, or.messaging, or.assets, or.metrics)
-=======
-		or.events, err = events.NewEventManager(ctx, or, or.publicstorage, or.database, or.blockchain, or.identity, or.definitions, or.data, or.broadcast, or.messaging, or.assets, or.metrics)
->>>>>>> e343b749
+		or.events, err = events.NewEventManager(ctx, or, or.sharedstorage, or.database, or.blockchain, or.identity, or.definitions, or.data, or.broadcast, or.messaging, or.assets, or.metrics)
 		if err != nil {
 			return err
 		}
