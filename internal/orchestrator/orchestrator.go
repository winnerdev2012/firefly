// Copyright © 2021 Kaleido, Inc.
//
// SPDX-License-Identifier: Apache-2.0
//
// Licensed under the Apache License, Version 2.0 (the "License");
// you may not use this file except in compliance with the License.
// You may obtain a copy of the License at
//
//     http://www.apache.org/licenses/LICENSE-2.0
//
// Unless required by applicable law or agreed to in writing, software
// distributed under the License is distributed on an "AS IS" BASIS,
// WITHOUT WARRANTIES OR CONDITIONS OF ANY KIND, either express or implied.
// See the License for the specific language governing permissions and
// limitations under the License.

package orchestrator

import (
	"context"
	"fmt"

	"github.com/hyperledger/firefly/internal/assets"
	"github.com/hyperledger/firefly/internal/batch"
	"github.com/hyperledger/firefly/internal/batchpin"
	"github.com/hyperledger/firefly/internal/blockchain/bifactory"
	"github.com/hyperledger/firefly/internal/broadcast"
	"github.com/hyperledger/firefly/internal/config"
	"github.com/hyperledger/firefly/internal/data"
	"github.com/hyperledger/firefly/internal/database/difactory"
	"github.com/hyperledger/firefly/internal/dataexchange/dxfactory"
	"github.com/hyperledger/firefly/internal/definitions"
	"github.com/hyperledger/firefly/internal/events"
	"github.com/hyperledger/firefly/internal/i18n"
	"github.com/hyperledger/firefly/internal/identity"
	"github.com/hyperledger/firefly/internal/identity/iifactory"
	"github.com/hyperledger/firefly/internal/log"
	"github.com/hyperledger/firefly/internal/networkmap"
	"github.com/hyperledger/firefly/internal/privatemessaging"
	"github.com/hyperledger/firefly/internal/publicstorage/psfactory"
	"github.com/hyperledger/firefly/internal/syncasync"
	"github.com/hyperledger/firefly/internal/tokens/tifactory"
	"github.com/hyperledger/firefly/pkg/blockchain"
	"github.com/hyperledger/firefly/pkg/database"
	"github.com/hyperledger/firefly/pkg/dataexchange"
	"github.com/hyperledger/firefly/pkg/fftypes"
	idplugin "github.com/hyperledger/firefly/pkg/identity"
	"github.com/hyperledger/firefly/pkg/publicstorage"
	"github.com/hyperledger/firefly/pkg/tokens"
)

var (
	blockchainConfig    = config.NewPluginConfig("blockchain")
	databaseConfig      = config.NewPluginConfig("database")
	identityConfig      = config.NewPluginConfig("identity")
	publicstorageConfig = config.NewPluginConfig("publicstorage")
	dataexchangeConfig  = config.NewPluginConfig("dataexchange")
	tokensConfig        = config.NewPluginConfig("tokens").Array()
)

// Orchestrator is the main interface behind the API, implementing the actions
type Orchestrator interface {
	Init(ctx context.Context, cancelCtx context.CancelFunc) error
	Start() error
	WaitStop() // The close itself is performed by canceling the context
	Broadcast() broadcast.Manager
	PrivateMessaging() privatemessaging.Manager
	Events() events.EventManager
	NetworkMap() networkmap.Manager
	Data() data.Manager
	Assets() assets.Manager
	IsPreInit() bool

	// Status
	GetStatus(ctx context.Context) (*fftypes.NodeStatus, error)

	// Subscription management
	GetSubscriptions(ctx context.Context, ns string, filter database.AndFilter) ([]*fftypes.Subscription, *database.FilterResult, error)
	GetSubscriptionByID(ctx context.Context, ns, id string) (*fftypes.Subscription, error)
	CreateSubscription(ctx context.Context, ns string, subDef *fftypes.Subscription) (*fftypes.Subscription, error)
	CreateUpdateSubscription(ctx context.Context, ns string, subDef *fftypes.Subscription) (*fftypes.Subscription, error)
	DeleteSubscription(ctx context.Context, ns, id string) error

	// Data Query
	GetNamespace(ctx context.Context, ns string) (*fftypes.Namespace, error)
	GetNamespaces(ctx context.Context, filter database.AndFilter) ([]*fftypes.Namespace, *database.FilterResult, error)
	GetTransactionByID(ctx context.Context, ns, id string) (*fftypes.Transaction, error)
	GetTransactionOperations(ctx context.Context, ns, id string) ([]*fftypes.Operation, *database.FilterResult, error)
	GetTransactions(ctx context.Context, ns string, filter database.AndFilter) ([]*fftypes.Transaction, *database.FilterResult, error)
	GetMessageByID(ctx context.Context, ns, id string) (*fftypes.Message, error)
	GetMessageByIDWithData(ctx context.Context, ns, id string) (*fftypes.MessageInOut, error)
	GetMessages(ctx context.Context, ns string, filter database.AndFilter) ([]*fftypes.Message, *database.FilterResult, error)
	GetMessagesWithData(ctx context.Context, ns string, filter database.AndFilter) ([]*fftypes.MessageInOut, *database.FilterResult, error)
	GetMessageTransaction(ctx context.Context, ns, id string) (*fftypes.Transaction, error)
	GetMessageOperations(ctx context.Context, ns, id string) ([]*fftypes.Operation, *database.FilterResult, error)
	GetMessageEvents(ctx context.Context, ns, id string, filter database.AndFilter) ([]*fftypes.Event, *database.FilterResult, error)
	GetMessageData(ctx context.Context, ns, id string) ([]*fftypes.Data, error)
	GetMessagesForData(ctx context.Context, ns, dataID string, filter database.AndFilter) ([]*fftypes.Message, *database.FilterResult, error)
	GetBatchByID(ctx context.Context, ns, id string) (*fftypes.Batch, error)
	GetBatches(ctx context.Context, ns string, filter database.AndFilter) ([]*fftypes.Batch, *database.FilterResult, error)
	GetDataByID(ctx context.Context, ns, id string) (*fftypes.Data, error)
	GetData(ctx context.Context, ns string, filter database.AndFilter) ([]*fftypes.Data, *database.FilterResult, error)
	GetDatatypeByID(ctx context.Context, ns, id string) (*fftypes.Datatype, error)
	GetDatatypeByName(ctx context.Context, ns, name, version string) (*fftypes.Datatype, error)
	GetDatatypes(ctx context.Context, ns string, filter database.AndFilter) ([]*fftypes.Datatype, *database.FilterResult, error)
	GetOperationByID(ctx context.Context, ns, id string) (*fftypes.Operation, error)
	GetOperations(ctx context.Context, ns string, filter database.AndFilter) ([]*fftypes.Operation, *database.FilterResult, error)
	GetEventByID(ctx context.Context, ns, id string) (*fftypes.Event, error)
	GetEvents(ctx context.Context, ns string, filter database.AndFilter) ([]*fftypes.Event, *database.FilterResult, error)

	// Config Management
	GetConfig(ctx context.Context) fftypes.JSONObject
	GetConfigRecord(ctx context.Context, key string) (*fftypes.ConfigRecord, error)
	GetConfigRecords(ctx context.Context, filter database.AndFilter) ([]*fftypes.ConfigRecord, *database.FilterResult, error)
	PutConfigRecord(ctx context.Context, key string, configRecord fftypes.Byteable) (outputValue fftypes.Byteable, err error)
	DeleteConfigRecord(ctx context.Context, key string) (err error)
	ResetConfig(ctx context.Context)

	// Message Routing
	RequestReply(ctx context.Context, ns string, msg *fftypes.MessageInOut) (reply *fftypes.MessageInOut, err error)
}

type orchestrator struct {
	ctx            context.Context
	cancelCtx      context.CancelFunc
	started        bool
	database       database.Plugin
	blockchain     blockchain.Plugin
	identity       identity.Manager
	identityPlugin idplugin.Plugin
	publicstorage  publicstorage.Plugin
	dataexchange   dataexchange.Plugin
	events         events.EventManager
	networkmap     networkmap.Manager
	batch          batch.Manager
	broadcast      broadcast.Manager
	messaging      privatemessaging.Manager
	definitions    definitions.DefinitionHandlers
	data           data.Manager
	syncasync      syncasync.Bridge
	batchpin       batchpin.Submitter
	assets         assets.Manager
	tokens         map[string]tokens.Plugin
	bc             boundCallbacks
	preInitMode    bool
}

func NewOrchestrator() Orchestrator {
	or := &orchestrator{}

	// Initialize the config on all the factories
	bifactory.InitPrefix(blockchainConfig)
	difactory.InitPrefix(databaseConfig)
	psfactory.InitPrefix(publicstorageConfig)
	dxfactory.InitPrefix(dataexchangeConfig)
	tifactory.InitPrefix(tokensConfig)

	return or
}

func (or *orchestrator) Init(ctx context.Context, cancelCtx context.CancelFunc) (err error) {
	or.ctx = ctx
	or.cancelCtx = cancelCtx
	err = or.initPlugins(ctx)
	if or.preInitMode {
		return nil
	}
	if err == nil {
		err = or.initComponents(ctx)
	}
	if err == nil {
		err = or.initNamespaces(ctx)
	}
	// Bind together the blockchain interface callbacks, with the events manager
	or.bc.bi = or.blockchain
	or.bc.ei = or.events
	or.bc.dx = or.dataexchange
	or.bc.am = or.assets
	return err
}

func (or *orchestrator) Start() error {
	if or.preInitMode {
		log.L(or.ctx).Infof("Orchestrator in pre-init mode, waiting for initialization")
		return nil
	}
	err := or.blockchain.Start()
	if err == nil {
		err = or.batch.Start()
	}
	if err == nil {
		err = or.events.Start()
	}
	if err == nil {
		err = or.broadcast.Start()
	}
	if err == nil {
		err = or.messaging.Start()
	}
	if err == nil {
		for _, el := range or.tokens {
			if err = el.Start(); err != nil {
				break
			}
		}
	}
	or.started = true
	return err
}

func (or *orchestrator) WaitStop() {
	if !or.started {
		return
	}
	if or.batch != nil {
		or.batch.WaitStop()
		or.batch = nil
	}
	if or.broadcast != nil {
		or.broadcast.WaitStop()
		or.broadcast = nil
	}
	or.started = false
}

func (or *orchestrator) IsPreInit() bool {
	return or.preInitMode
}

func (or *orchestrator) Broadcast() broadcast.Manager {
	return or.broadcast
}

func (or *orchestrator) PrivateMessaging() privatemessaging.Manager {
	return or.messaging
}

func (or *orchestrator) Events() events.EventManager {
	return or.events
}

func (or *orchestrator) NetworkMap() networkmap.Manager {
	return or.networkmap
}

func (or *orchestrator) Data() data.Manager {
	return or.data
}

func (or *orchestrator) Assets() assets.Manager {
	return or.assets
}

func (or *orchestrator) initDatabaseCheckPreinit(ctx context.Context) (err error) {

	if or.database == nil {
		diType := config.GetString(config.DatabaseType)
		if or.database, err = difactory.GetPlugin(ctx, diType); err != nil {
			return err
		}
	}
	if err = or.database.Init(ctx, databaseConfig.SubPrefix(or.database.Name()), or); err != nil {
		return err
	}

	// Read configuration from DB and merge with existing config
	var configRecords []*fftypes.ConfigRecord
	filter := database.ConfigRecordQueryFactory.NewFilter(ctx).And()
	if configRecords, _, err = or.GetConfigRecords(ctx, filter); err != nil {
		return err
	}
	if len(configRecords) == 0 && config.GetBool(config.AdminPreinit) {
		or.preInitMode = true
		return nil
	}
	return config.MergeConfig(configRecords)
}

func (or *orchestrator) initPlugins(ctx context.Context) (err error) {

	if err = or.initDatabaseCheckPreinit(ctx); err != nil {
		return err
	} else if or.preInitMode {
		return nil
	}

	if or.identityPlugin == nil {
		iiType := config.GetString(config.IdentityType)
		if or.identityPlugin, err = iifactory.GetPlugin(ctx, iiType); err != nil {
			return err
		}
	}
	if err = or.identityPlugin.Init(ctx, identityConfig.SubPrefix(or.identityPlugin.Name()), or); err != nil {
		return err
	}

	if or.blockchain == nil {
		biType := config.GetString(config.BlockchainType)
		if or.blockchain, err = bifactory.GetPlugin(ctx, biType); err != nil {
			return err
		}
	}
	if err = or.blockchain.Init(ctx, blockchainConfig.SubPrefix(or.blockchain.Name()), &or.bc); err != nil {
		return err
	}

	if or.publicstorage == nil {
		psType := config.GetString(config.PublicStorageType)
		if or.publicstorage, err = psfactory.GetPlugin(ctx, psType); err != nil {
			return err
		}
	}
	if err = or.publicstorage.Init(ctx, publicstorageConfig.SubPrefix(or.publicstorage.Name()), or); err != nil {
		return err
	}

	if or.dataexchange == nil {
		dxType := config.GetString(config.DataexchangeType)
		if or.dataexchange, err = dxfactory.GetPlugin(ctx, dxType); err != nil {
			return err
		}
	}
	if err = or.dataexchange.Init(ctx, dataexchangeConfig.SubPrefix(or.dataexchange.Name()), &or.bc); err != nil {
		return err
	}

	if or.tokens == nil {
		or.tokens = make(map[string]tokens.Plugin)
		tokensConfigArraySize := tokensConfig.ArraySize()
		for i := 0; i < tokensConfigArraySize; i++ {
			prefix := tokensConfig.ArrayEntry(i)
			name := prefix.GetString(tokens.TokensConfigName)
			pluginName := prefix.GetString(tokens.TokensConfigPlugin)
			if name == "" {
				return i18n.NewError(ctx, i18n.MsgMissingTokensPluginConfig)
			}
			if err = fftypes.ValidateFFNameField(ctx, name, "name"); err != nil {
				return err
			}
			if pluginName == "" {
				// Migration path for old config key
				// TODO: eventually make this fatal
				pluginName = prefix.GetString(tokens.TokensConfigConnector)
				if pluginName == "" {
					return i18n.NewError(ctx, i18n.MsgMissingTokensPluginConfig)
				}
				log.L(ctx).Warnf("Your tokens config uses the deprecated 'connector' key - please change to 'plugin' instead")
			}
			if pluginName == "https" {
				// Migration path for old plugin name
				// TODO: eventually make this fatal
				log.L(ctx).Warnf("Your tokens config uses the old plugin name 'https' - this plugin has been renamed to 'fftokens'")
				pluginName = "fftokens"
			}

			log.L(ctx).Infof("Loading tokens plugin name=%s plugin=%s", name, pluginName)
			plugin, err := tifactory.GetPlugin(ctx, pluginName)
			if plugin != nil {
				err = plugin.Init(ctx, name, prefix, &or.bc)
			}
			if err != nil {
				return err
			}
			or.tokens[name] = plugin
		}
	}

	return nil
}

func (or *orchestrator) initComponents(ctx context.Context) (err error) {

	if or.identity == nil {
		or.identity, err = identity.NewIdentityManager(ctx, or.database, or.identityPlugin, or.blockchain)
		if err != nil {
			return err
		}
	}

	if or.data == nil {
		or.data, err = data.NewDataManager(ctx, or.database, or.publicstorage, or.dataexchange)
		if err != nil {
			return err
		}
	}

	if or.batch == nil {
		or.batch, err = batch.NewBatchManager(ctx, or.database, or.data)
		if err != nil {
			return err
		}
	}

	or.syncasync = syncasync.NewSyncAsyncBridge(ctx, or.database, or.data)
	or.batchpin = batchpin.NewBatchPinSubmitter(or.database, or.identity, or.blockchain)

	if or.messaging == nil {
		if or.messaging, err = privatemessaging.NewPrivateMessaging(ctx, or.database, or.identity, or.dataexchange, or.blockchain, or.batch, or.data, or.syncasync, or.batchpin); err != nil {
			return err
		}
	}

	if or.broadcast == nil {
		if or.broadcast, err = broadcast.NewBroadcastManager(ctx, or.database, or.identity, or.data, or.blockchain, or.dataexchange, or.publicstorage, or.batch, or.syncasync, or.batchpin); err != nil {
			return err
		}
	}

	if or.assets == nil {
		or.assets, err = assets.NewAssetManager(ctx, or.database, or.identity, or.data, or.syncasync, or.broadcast, or.messaging, or.tokens)
		if err != nil {
			return err
		}
	}

	or.definitions = definitions.NewDefinitionHandlers(or.database, or.dataexchange, or.data, or.broadcast, or.messaging, or.assets)

	if or.events == nil {
<<<<<<< HEAD
		or.events, err = events.NewEventManager(ctx, or.publicstorage, or.database, or.identity, or.definitions, or.data)
=======
		or.events, err = events.NewEventManager(ctx, or.publicstorage, or.database, or.identity, or.syshandlers, or.data, or.broadcast, or.messaging)
>>>>>>> 4618f70c
		if err != nil {
			return err
		}
	}

	if or.networkmap == nil {
		or.networkmap, err = networkmap.NewNetworkMap(ctx, or.database, or.broadcast, or.dataexchange, or.identity)
		if err != nil {
			return err
		}
	}

	or.syncasync.Init(or.events)

	return nil
}

func (or *orchestrator) getPrefdefinedNamespaces(ctx context.Context) ([]*fftypes.Namespace, error) {
	defaultNS := config.GetString(config.NamespacesDefault)
	predefined := config.GetObjectArray(config.NamespacesPredefined)
	namespaces := []*fftypes.Namespace{
		{
			Name:        fftypes.SystemNamespace,
			Type:        fftypes.NamespaceTypeSystem,
			Description: i18n.Expand(ctx, i18n.MsgSystemNSDescription),
		},
	}
	foundDefault := false
	for i, nsObject := range predefined {
		name := nsObject.GetString("name")
		err := fftypes.ValidateFFNameField(ctx, name, fmt.Sprintf("namespaces.predefined[%d].name", i))
		if err != nil {
			return nil, err
		}
		foundDefault = foundDefault || name == defaultNS
		description := nsObject.GetString("description")
		dup := false
		for _, existing := range namespaces {
			if existing.Name == name {
				log.L(ctx).Warnf("Duplicate predefined namespace (ignored): %s", name)
				dup = true
			}
		}
		if !dup {
			namespaces = append(namespaces, &fftypes.Namespace{
				Type:        fftypes.NamespaceTypeLocal,
				Name:        name,
				Description: description,
			})
		}
	}
	if !foundDefault {
		return nil, i18n.NewError(ctx, i18n.MsgDefaultNamespaceNotFound, defaultNS)
	}
	return namespaces, nil
}

func (or *orchestrator) initNamespaces(ctx context.Context) error {
	predefined, err := or.getPrefdefinedNamespaces(ctx)
	if err != nil {
		return err
	}
	for _, newNS := range predefined {
		ns, err := or.database.GetNamespace(ctx, newNS.Name)
		if err != nil {
			return err
		}
		var updated bool
		if ns == nil {
			updated = true
			newNS.ID = fftypes.NewUUID()
			newNS.Created = fftypes.Now()
		} else {
			// Only update if the description has changed, and the one in our DB is locally defined
			updated = ns.Description != newNS.Description && ns.Type == fftypes.NamespaceTypeLocal
		}
		if updated {
			if err := or.database.UpsertNamespace(ctx, newNS, true); err != nil {
				return err
			}
		}
	}
	return nil
}<|MERGE_RESOLUTION|>--- conflicted
+++ resolved
@@ -416,11 +416,7 @@
 	or.definitions = definitions.NewDefinitionHandlers(or.database, or.dataexchange, or.data, or.broadcast, or.messaging, or.assets)
 
 	if or.events == nil {
-<<<<<<< HEAD
-		or.events, err = events.NewEventManager(ctx, or.publicstorage, or.database, or.identity, or.definitions, or.data)
-=======
-		or.events, err = events.NewEventManager(ctx, or.publicstorage, or.database, or.identity, or.syshandlers, or.data, or.broadcast, or.messaging)
->>>>>>> 4618f70c
+		or.events, err = events.NewEventManager(ctx, or.publicstorage, or.database, or.identity, or.definitions, or.data, or.broadcast, or.messaging)
 		if err != nil {
 			return err
 		}
