--- conflicted
+++ resolved
@@ -395,21 +395,13 @@
 func (or *orchestrator) initManagers(ctx context.Context) (err error) {
 
 	if or.txHelper == nil {
-<<<<<<< HEAD
-		if or.txHelper, err = txcommon.NewTransactionHelper(ctx, or.namespace.LocalName, or.database(), or.data, or.cacheManager); err != nil {
+		if or.txHelper, err = txcommon.NewTransactionHelper(ctx, or.namespace.Name, or.database(), or.data, or.cacheManager); err != nil {
 			return err
 		}
 	}
 
 	if or.operations == nil {
-		if or.operations, err = operations.NewOperationsManager(ctx, or.namespace.LocalName, or.database(), or.txHelper, or.cacheManager); err != nil {
-=======
-		or.txHelper = txcommon.NewTransactionHelper(or.namespace.Name, or.database(), or.data)
-	}
-
-	if or.operations == nil {
-		if or.operations, err = operations.NewOperationsManager(ctx, or.namespace.Name, or.database(), or.txHelper); err != nil {
->>>>>>> e9d82926
+		if or.operations, err = operations.NewOperationsManager(ctx, or.namespace.Name, or.database(), or.txHelper, or.cacheManager); err != nil {
 			return err
 		}
 	}
@@ -427,11 +419,7 @@
 	}
 
 	if or.identity == nil {
-<<<<<<< HEAD
-		or.identity, err = identity.NewIdentityManager(ctx, or.namespace.LocalName, or.config.DefaultKey, or.database(), or.blockchain(), or.multiparty, or.cacheManager)
-=======
-		or.identity, err = identity.NewIdentityManager(ctx, or.namespace.Name, or.config.DefaultKey, or.database(), or.blockchain(), or.multiparty)
->>>>>>> e9d82926
+		or.identity, err = identity.NewIdentityManager(ctx, or.namespace.Name, or.config.DefaultKey, or.database(), or.blockchain(), or.multiparty, or.cacheManager)
 		if err != nil {
 			return err
 		}
@@ -448,11 +436,7 @@
 		}
 
 		if or.messaging == nil {
-<<<<<<< HEAD
-			if or.messaging, err = privatemessaging.NewPrivateMessaging(ctx, or.namespace.Ref(), or.database(), or.dataexchange(), or.blockchain(), or.identity, or.batch, or.data, or.syncasync, or.multiparty, or.metrics, or.operations, or.cacheManager); err != nil {
-=======
-			if or.messaging, err = privatemessaging.NewPrivateMessaging(ctx, or.namespace, or.database(), or.dataexchange(), or.blockchain(), or.identity, or.batch, or.data, or.syncasync, or.multiparty, or.metrics, or.operations); err != nil {
->>>>>>> e9d82926
+			if or.messaging, err = privatemessaging.NewPrivateMessaging(ctx, or.namespace, or.database(), or.dataexchange(), or.blockchain(), or.identity, or.batch, or.data, or.syncasync, or.multiparty, or.metrics, or.operations, or.cacheManager); err != nil {
 				return err
 			}
 		}
@@ -506,11 +490,7 @@
 
 func (or *orchestrator) initComponents(ctx context.Context) (err error) {
 	if or.data == nil {
-<<<<<<< HEAD
-		or.data, err = data.NewDataManager(ctx, or.namespace.Ref(), or.database(), or.dataexchange(), or.cacheManager)
-=======
-		or.data, err = data.NewDataManager(ctx, or.namespace, or.database(), or.dataexchange())
->>>>>>> e9d82926
+		or.data, err = data.NewDataManager(ctx, or.namespace, or.database(), or.dataexchange(), or.cacheManager)
 		if err != nil {
 			return err
 		}
@@ -521,11 +501,7 @@
 	}
 
 	if or.events == nil {
-<<<<<<< HEAD
-		or.events, err = events.NewEventManager(ctx, or.namespace.Ref(), or.database(), or.blockchain(), or.identity, or.defhandler, or.data, or.defsender, or.broadcast, or.messaging, or.assets, or.sharedDownload, or.metrics, or.operations, or.txHelper, or.plugins.Events, or.multiparty, or.cacheManager)
-=======
-		or.events, err = events.NewEventManager(ctx, or.namespace, or.database(), or.blockchain(), or.identity, or.defhandler, or.data, or.defsender, or.broadcast, or.messaging, or.assets, or.sharedDownload, or.metrics, or.operations, or.txHelper, or.plugins.Events, or.multiparty)
->>>>>>> e9d82926
+		or.events, err = events.NewEventManager(ctx, or.namespace, or.database(), or.blockchain(), or.identity, or.defhandler, or.data, or.defsender, or.broadcast, or.messaging, or.assets, or.sharedDownload, or.metrics, or.operations, or.txHelper, or.plugins.Events, or.multiparty, or.cacheManager)
 		if err != nil {
 			return err
 		}
