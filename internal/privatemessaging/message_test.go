// Copyright © 2021 Kaleido, Inc.
//
// SPDX-License-Identifier: Apache-2.0
//
// Licensed under the Apache License, Version 2.0 (the "License");
// you may not use this file except in compliance with the License.
// You may obtain a copy of the License at
//
//     http://www.apache.org/licenses/LICENSE-2.0
//
// Unless required by applicable law or agreed to in writing, software
// distributed under the License is distributed on an "AS IS" BASIS,
// WITHOUT WARRANTIES OR CONDITIONS OF ANY KIND, either express or implied.
// See the License for the specific language governing permissions and
// limitations under the License.

package privatemessaging

import (
	"context"
	"fmt"
	"testing"

	"github.com/hyperledger/firefly/internal/syncasync"
	"github.com/hyperledger/firefly/mocks/databasemocks"
	"github.com/hyperledger/firefly/mocks/dataexchangemocks"
	"github.com/hyperledger/firefly/mocks/datamocks"
	"github.com/hyperledger/firefly/mocks/identitymanagermocks"
	"github.com/hyperledger/firefly/mocks/operationmocks"
	"github.com/hyperledger/firefly/mocks/syncasyncmocks"
	"github.com/hyperledger/firefly/pkg/database"
	"github.com/hyperledger/firefly/pkg/fftypes"
	"github.com/stretchr/testify/assert"
	"github.com/stretchr/testify/mock"
)

func newTestOrg(name string) *fftypes.Identity {
	identity := &fftypes.Identity{
		IdentityBase: fftypes.IdentityBase{
			ID:        fftypes.NewUUID(),
			Type:      fftypes.IdentityTypeOrg,
			Namespace: fftypes.SystemNamespace,
			Name:      name,
			Parent:    nil,
		},
	}
	identity.DID, _ = identity.GenerateDID(context.Background())
	return identity
}

func newTestNode(name string, owner *fftypes.Identity) *fftypes.Identity {
	identity := &fftypes.Identity{
		IdentityBase: fftypes.IdentityBase{
			ID:        fftypes.NewUUID(),
			Type:      fftypes.IdentityTypeNode,
			Namespace: fftypes.SystemNamespace,
			Name:      name,
			Parent:    owner.ID,
		},
		IdentityProfile: fftypes.IdentityProfile{
			Profile: fftypes.JSONObject{
				"id":  fmt.Sprintf("%s-peer", name),
				"url": fmt.Sprintf("https://%s.example.com", name),
			},
		},
	}
	identity.DID, _ = identity.GenerateDID(context.Background())
	return identity
}

func TestSendConfirmMessageE2EOk(t *testing.T) {

	pm, cancel := newTestPrivateMessagingWithMetrics(t)
	defer cancel()

	mim := pm.identity.(*identitymanagermocks.Manager)
	rootOrg := newTestOrg("rootorg")
	intermediateOrg := newTestOrg("localorg")
	intermediateOrg.Parent = rootOrg.ID
	localNode := newTestNode("node1", intermediateOrg)
	mim.On("ResolveInputSigningIdentity", pm.ctx, "ns1", mock.Anything).Return(nil)
	mim.On("GetNodeOwnerOrg", pm.ctx).Return(intermediateOrg, nil)
	mim.On("CachedIdentityLookup", pm.ctx, "org1").Return(intermediateOrg, false, nil)
	mim.On("CachedIdentityLookupByID", pm.ctx, rootOrg.ID).Return(rootOrg, nil)

	dataID := fftypes.NewUUID()
	mdm := pm.data.(*datamocks.Manager)
	mdm.On("ResolveInlineDataPrivate", pm.ctx, "ns1", mock.Anything).Return(fftypes.DataRefs{
		{ID: dataID, Hash: fftypes.NewRandB32()},
	}, nil)

	mdi := pm.database.(*databasemocks.Plugin)
	mdi.On("GetIdentities", pm.ctx, mock.Anything).Return([]*fftypes.Identity{}, nil, nil).Once()
	mdi.On("GetIdentities", pm.ctx, mock.Anything).Return([]*fftypes.Identity{localNode}, nil, nil).Once()
	mdi.On("GetGroups", pm.ctx, mock.Anything).Return([]*fftypes.Group{
		{Hash: fftypes.NewRandB32()},
	}, nil, nil).Once()

	retMsg := &fftypes.Message{
		Header: fftypes.MessageHeader{
			ID: fftypes.NewUUID(),
		},
	}
	msa := pm.syncasync.(*syncasyncmocks.Bridge)
	msa.On("WaitForMessage", pm.ctx, "ns1", mock.Anything, mock.Anything).
		Run(func(args mock.Arguments) {
			send := args[3].(syncasync.RequestSender)
			send(pm.ctx)
		}).
		Return(retMsg, nil).Once()
	mdi.On("UpsertMessage", pm.ctx, mock.Anything, database.UpsertOptimizationNew).Return(nil).Once()

	msg, err := pm.SendMessage(pm.ctx, "ns1", &fftypes.MessageInOut{
		InlineData: fftypes.InlineData{
			{Value: fftypes.JSONAnyPtr(`{"some": "data"}`)},
		},
		Group: &fftypes.InputGroup{
			Members: []fftypes.MemberInput{
				{Identity: "org1"},
			},
		},
	}, true)
	assert.NoError(t, err)
	assert.Equal(t, retMsg, msg)

	mim.AssertExpectations(t)
	mdm.AssertExpectations(t)
	mdi.AssertExpectations(t)
}

func TestSendUnpinnedMessageE2EOk(t *testing.T) {

	pm, cancel := newTestPrivateMessagingWithMetrics(t)
	defer cancel()

	mim := pm.identity.(*identitymanagermocks.Manager)
	mim.On("ResolveInputSigningIdentity", pm.ctx, "ns1", mock.Anything).Run(func(args mock.Arguments) {
		identity := args[2].(*fftypes.SignerRef)
		identity.Author = "localorg"
		identity.Key = "localkey"
	}).Return(nil)

	dataID := fftypes.NewUUID()
	groupID := fftypes.NewRandB32()
	mdm := pm.data.(*datamocks.Manager)
	mdm.On("ResolveInlineDataPrivate", pm.ctx, "ns1", mock.Anything).Return(fftypes.DataRefs{
		{ID: dataID, Hash: fftypes.NewRandB32()},
	}, nil)

	mdi := pm.database.(*databasemocks.Plugin)
	mdi.On("UpsertMessage", pm.ctx, mock.Anything, database.UpsertOptimizationNew).Return(nil).Once()
	mdi.On("GetGroupByHash", pm.ctx, groupID).Return(&fftypes.Group{Hash: groupID}, nil)

	msg, err := pm.SendMessage(pm.ctx, "ns1", &fftypes.MessageInOut{
		Message: fftypes.Message{
			Header: fftypes.MessageHeader{
				TxType: fftypes.TransactionTypeUnpinned,
				Group:  groupID,
			},
		},
		InlineData: fftypes.InlineData{
			{Value: fftypes.JSONAnyPtr(`{"some": "data"}`)},
		},
		Group: &fftypes.InputGroup{
			Members: []fftypes.MemberInput{
				{Identity: "org1"},
			},
		},
	}, false)
	assert.NoError(t, err)
	assert.Equal(t, *dataID, *msg.Data[0].ID)
	assert.NotNil(t, msg.Header.Group)

	mdm.AssertExpectations(t)
	mdi.AssertExpectations(t)
	mim.AssertExpectations(t)

}

func TestSendMessageBadGroup(t *testing.T) {

	pm, cancel := newTestPrivateMessaging(t)
	defer cancel()

	mim := pm.identity.(*identitymanagermocks.Manager)
	mim.On("ResolveInputSigningIdentity", pm.ctx, "ns1", mock.Anything).Return(nil)

	_, err := pm.SendMessage(pm.ctx, "ns1", &fftypes.MessageInOut{
		InlineData: fftypes.InlineData{
			{Value: fftypes.JSONAnyPtr(`{"some": "data"}`)},
		},
		Group: &fftypes.InputGroup{},
	}, true)
	assert.Regexp(t, "FF10219", err)

	mim.AssertExpectations(t)

}

func TestSendMessageBadIdentity(t *testing.T) {

	pm, cancel := newTestPrivateMessaging(t)
	defer cancel()

	mim := pm.identity.(*identitymanagermocks.Manager)
	mim.On("ResolveInputSigningIdentity", pm.ctx, "ns1", mock.Anything).Return(fmt.Errorf("pop"))

	_, err := pm.SendMessage(pm.ctx, "ns1", &fftypes.MessageInOut{
		InlineData: fftypes.InlineData{
			{Value: fftypes.JSONAnyPtr(`{"some": "data"}`)},
		},
		Group: &fftypes.InputGroup{
			Members: []fftypes.MemberInput{
				{Identity: "org1"},
			},
		},
	}, false)
	assert.Regexp(t, "FF10206.*pop", err)

	mim.AssertExpectations(t)

}

func TestSendMessageFail(t *testing.T) {

	pm, cancel := newTestPrivateMessaging(t)
	defer cancel()

	mim := pm.identity.(*identitymanagermocks.Manager)
	localOrg := newTestOrg("localorg")
	localNode := newTestNode("node1", localOrg)
	mim.On("ResolveInputSigningIdentity", pm.ctx, "ns1", mock.Anything).Return(nil)
	mim.On("GetNodeOwnerOrg", pm.ctx).Return(localOrg, nil)
	mim.On("ResolveInputSigningIdentity", pm.ctx, "ns1", mock.Anything).Run(func(args mock.Arguments) {
		identity := args[2].(*fftypes.SignerRef)
		identity.Author = "localorg"
		identity.Key = "localkey"
	}).Return(nil)
	mim.On("CachedIdentityLookup", pm.ctx, "localorg").Return(localOrg, false, nil)

	mdi := pm.database.(*databasemocks.Plugin)
	mdi.On("GetIdentities", pm.ctx, mock.Anything).Return([]*fftypes.Identity{localNode}, nil, nil)
	mdi.On("GetGroups", pm.ctx, mock.Anything).Return([]*fftypes.Group{
		{Hash: fftypes.NewRandB32()},
	}, nil, nil)
	mdi.On("UpsertMessage", pm.ctx, mock.Anything, database.UpsertOptimizationNew).Return(fmt.Errorf("pop"))

	dataID := fftypes.NewUUID()
	mdm := pm.data.(*datamocks.Manager)
	mdm.On("ResolveInlineDataPrivate", pm.ctx, "ns1", mock.Anything).Return(fftypes.DataRefs{
		{ID: dataID, Hash: fftypes.NewRandB32()},
	}, nil)

	_, err := pm.SendMessage(pm.ctx, "ns1", &fftypes.MessageInOut{
		InlineData: fftypes.InlineData{
			{Value: fftypes.JSONAnyPtr(`{"some": "data"}`)},
		},
		Group: &fftypes.InputGroup{
			Members: []fftypes.MemberInput{
				{Identity: "localorg"},
			},
		},
	}, false)
	assert.EqualError(t, err, "pop")

	mim.AssertExpectations(t)
	mdi.AssertExpectations(t)
	mdm.AssertExpectations(t)

}

func TestResolveAndSendBadInlineData(t *testing.T) {

	pm, cancel := newTestPrivateMessaging(t)
	defer cancel()

	mim := pm.identity.(*identitymanagermocks.Manager)
	localOrg := newTestOrg("localorg")
	localNode := newTestNode("node1", localOrg)
	mim.On("ResolveInputSigningIdentity", pm.ctx, "ns1", mock.Anything).Return(nil)
	mim.On("GetNodeOwnerOrg", pm.ctx).Return(localOrg, nil)
	mim.On("ResolveInputSigningIdentity", pm.ctx, "ns1", mock.Anything).Run(func(args mock.Arguments) {
		identity := args[2].(*fftypes.SignerRef)
		identity.Author = "localorg"
		identity.Key = "localkey"
	}).Return(nil)
	mim.On("CachedIdentityLookup", pm.ctx, "localorg").Return(localOrg, false, nil)

	mdi := pm.database.(*databasemocks.Plugin)
	mdi.On("GetIdentities", pm.ctx, mock.Anything).Return([]*fftypes.Identity{localNode}, nil, nil).Once()
	mdi.On("GetGroups", pm.ctx, mock.Anything).Return([]*fftypes.Group{
		{Hash: fftypes.NewRandB32()},
	}, nil, nil).Once()

	mdm := pm.data.(*datamocks.Manager)
	mdm.On("ResolveInlineDataPrivate", pm.ctx, "ns1", mock.Anything).Return(nil, fmt.Errorf("pop"))

	message := &messageSender{
		mgr:       pm,
		namespace: "ns1",
		msg: &fftypes.MessageInOut{
			Message: fftypes.Message{Header: fftypes.MessageHeader{Namespace: "ns1"}},
			Group: &fftypes.InputGroup{
				Members: []fftypes.MemberInput{
					{Identity: "localorg"},
				},
			},
		},
	}

	err := message.resolve(pm.ctx)
	assert.Regexp(t, "pop", err)

	mim.AssertExpectations(t)
	mdi.AssertExpectations(t)
	mdm.AssertExpectations(t)

}

func TestSendUnpinnedMessageTooLarge(t *testing.T) {

	pm, cancel := newTestPrivateMessaging(t)
	pm.maxBatchPayloadLength = 100000
	defer cancel()

	mim := pm.identity.(*identitymanagermocks.Manager)
	mim.On("ResolveInputSigningIdentity", pm.ctx, "ns1", mock.Anything).Run(func(args mock.Arguments) {
		identity := args[2].(*fftypes.SignerRef)
		identity.Author = "localorg"
		identity.Key = "localkey"
	}).Return(nil)

	dataID := fftypes.NewUUID()
	groupID := fftypes.NewRandB32()
	mdm := pm.data.(*datamocks.Manager)
	mdm.On("ResolveInlineDataPrivate", pm.ctx, "ns1", mock.Anything).Return(fftypes.DataRefs{
		{ID: dataID, Hash: fftypes.NewRandB32(), ValueSize: 100001},
	}, nil)

	mdi := pm.database.(*databasemocks.Plugin)
	mdi.On("GetGroupByHash", pm.ctx, groupID).Return(&fftypes.Group{Hash: groupID}, nil)

	_, err := pm.SendMessage(pm.ctx, "ns1", &fftypes.MessageInOut{
		Message: fftypes.Message{
			Header: fftypes.MessageHeader{
				TxType: fftypes.TransactionTypeUnpinned,
				Group:  groupID,
			},
		},
		InlineData: fftypes.InlineData{
			{Value: fftypes.JSONAnyPtr(`{"some": "data"}`)},
		},
		Group: &fftypes.InputGroup{
			Members: []fftypes.MemberInput{
				{Identity: "org1"},
			},
		},
	}, false)
	assert.Regexp(t, "FF10328", err)

	mdm.AssertExpectations(t)
	mim.AssertExpectations(t)

}

func TestSealFail(t *testing.T) {

	pm, cancel := newTestPrivateMessaging(t)
	defer cancel()

	id1 := fftypes.NewUUID()
	message := pm.NewMessage("ns1", &fftypes.MessageInOut{
		Message: fftypes.Message{
			Data: fftypes.DataRefs{
				{ID: id1, Hash: fftypes.NewRandB32()},
				{ID: id1, Hash: fftypes.NewRandB32()}, // duplicate ID
			},
		},
	})

	err := message.(*messageSender).sendInternal(pm.ctx, methodSend)
	assert.Regexp(t, "FF10145", err)

}

func TestMessagePrepare(t *testing.T) {

	pm, cancel := newTestPrivateMessaging(t)
	defer cancel()

	mim := pm.identity.(*identitymanagermocks.Manager)
	localOrg := newTestOrg("localorg")
	localNode := newTestNode("node1", localOrg)
	mim.On("ResolveInputSigningIdentity", pm.ctx, "ns1", mock.Anything).Return(nil)
	mim.On("GetNodeOwnerOrg", pm.ctx).Return(localOrg, nil)
	mim.On("ResolveInputSigningIdentity", pm.ctx, "ns1", mock.Anything).Run(func(args mock.Arguments) {
		identity := args[2].(*fftypes.SignerRef)
		identity.Author = "localorg"
		identity.Key = "localkey"
	}).Return(nil)
	mim.On("CachedIdentityLookup", pm.ctx, "localorg").Return(localOrg, false, nil)

	mdi := pm.database.(*databasemocks.Plugin)
	mdi.On("GetIdentities", pm.ctx, mock.Anything).Return([]*fftypes.Identity{localNode}, nil, nil).Once()
	mdi.On("GetGroups", pm.ctx, mock.Anything).Return([]*fftypes.Group{
		{Hash: fftypes.NewRandB32()},
	}, nil, nil).Once()

	mdm := pm.data.(*datamocks.Manager)
	mdm.On("ResolveInlineDataPrivate", pm.ctx, "ns1", mock.Anything).Return(fftypes.DataRefs{
		{ID: fftypes.NewUUID(), Hash: fftypes.NewRandB32()},
	}, nil)

	message := pm.NewMessage("ns1", &fftypes.MessageInOut{
		Message: fftypes.Message{
			Data: fftypes.DataRefs{
				{ID: fftypes.NewUUID(), Hash: fftypes.NewRandB32()},
			},
		},
		Group: &fftypes.InputGroup{
			Members: []fftypes.MemberInput{
				{Identity: "localorg"},
			},
		},
	})

	err := message.Prepare(pm.ctx)
	assert.NoError(t, err)

	mim.AssertExpectations(t)
	mdi.AssertExpectations(t)
	mdm.AssertExpectations(t)

}

func TestSendUnpinnedMessageGroupLookupFail(t *testing.T) {

	pm, cancel := newTestPrivateMessaging(t)
	defer cancel()

	groupID := fftypes.NewRandB32()
	mdi := pm.database.(*databasemocks.Plugin)
	mdi.On("GetGroupByHash", pm.ctx, groupID).Return(nil, fmt.Errorf("pop")).Once()

	err := pm.dispatchUnpinnedBatch(pm.ctx, &fftypes.Batch{
		BatchHeader: fftypes.BatchHeader{
			ID:    fftypes.NewUUID(),
			Group: groupID,
		},
		Payload: fftypes.BatchPayload{
			Messages: []*fftypes.Message{
				{
					Header: fftypes.MessageHeader{
						SignerRef: fftypes.SignerRef{
							Author: "org1",
						},
						TxType: fftypes.TransactionTypeUnpinned,
						Group:  groupID,
					},
				},
			},
		},
	}, []*fftypes.Bytes32{})
	assert.Regexp(t, "pop", err)

	mdi.AssertExpectations(t)

}

func TestSendUnpinnedMessageInsertFail(t *testing.T) {

	pm, cancel := newTestPrivateMessaging(t)
	defer cancel()

	mim := pm.identity.(*identitymanagermocks.Manager)
	mim.On("ResolveInputSigningIdentity", pm.ctx, "ns1", mock.MatchedBy(func(identity *fftypes.SignerRef) bool {
		assert.Empty(t, identity.Author)
		return true
	})).Return(nil)

	dataID := fftypes.NewUUID()
	groupID := fftypes.NewRandB32()
	mdm := pm.data.(*datamocks.Manager)
	mdm.On("ResolveInlineDataPrivate", pm.ctx, "ns1", mock.Anything).Return(fftypes.DataRefs{
		{ID: dataID, Hash: fftypes.NewRandB32()},
	}, nil)

	mdi := pm.database.(*databasemocks.Plugin)
	mdi.On("UpsertMessage", pm.ctx, mock.Anything, database.UpsertOptimizationNew).Return(fmt.Errorf("pop")).Once()
	mdi.On("GetGroupByHash", pm.ctx, groupID).Return(&fftypes.Group{Hash: groupID}, nil)

	_, err := pm.SendMessage(pm.ctx, "ns1", &fftypes.MessageInOut{
		Message: fftypes.Message{
			Header: fftypes.MessageHeader{
				TxType: fftypes.TransactionTypeUnpinned,
				Group:  groupID,
			},
		},
		InlineData: fftypes.InlineData{
			{Value: fftypes.JSONAnyPtr(`{"some": "data"}`)},
		},
		Group: &fftypes.InputGroup{
			Members: []fftypes.MemberInput{
				{Identity: "org1"},
			},
		},
	}, false)
	assert.EqualError(t, err, "pop")

	mdm.AssertExpectations(t)
	mdi.AssertExpectations(t)
	mim.AssertExpectations(t)

}

func TestSendUnpinnedMessageConfirmFail(t *testing.T) {

	pm, cancel := newTestPrivateMessaging(t)
	defer cancel()

	mim := pm.identity.(*identitymanagermocks.Manager)
	mim.On("ResolveInputSigningIdentity", pm.ctx, "ns1", mock.Anything).Return(fmt.Errorf("pop"))

	_, err := pm.SendMessage(pm.ctx, "ns1", &fftypes.MessageInOut{
		Message: fftypes.Message{
			Header: fftypes.MessageHeader{
				TxType: fftypes.TransactionTypeUnpinned,
				Group:  fftypes.NewRandB32(),
			},
		},
		Group: &fftypes.InputGroup{
			Members: []fftypes.MemberInput{
				{Identity: "org1"},
			},
		},
	}, true)
	assert.Regexp(t, "pop", err)

	mim.AssertExpectations(t)

}

func TestSendUnpinnedMessageResolveGroupFail(t *testing.T) {

	pm, cancel := newTestPrivateMessaging(t)
	defer cancel()

	mim := pm.identity.(*identitymanagermocks.Manager)
	mim.On("ResolveInputSigningIdentity", pm.ctx, "ns1", mock.Anything).Return(nil)

	groupID := fftypes.NewRandB32()

	mdi := pm.database.(*databasemocks.Plugin)
	mdi.On("GetGroupByHash", pm.ctx, groupID).Return(nil, fmt.Errorf("pop")).Once()

	mdx := pm.exchange.(*dataexchangemocks.Plugin)
	mdx.On("SendMessage", pm.ctx, mock.Anything, "peer2-remote", mock.Anything).Return("tracking1", nil).Once()

	_, err := pm.SendMessage(pm.ctx, "ns1", &fftypes.MessageInOut{
		Message: fftypes.Message{
			Header: fftypes.MessageHeader{
				TxType: fftypes.TransactionTypeUnpinned,
				Group:  groupID,
			},
		},
		InlineData: fftypes.InlineData{
			{Value: fftypes.JSONAnyPtr(`{"some": "data"}`)},
		},
		Group: &fftypes.InputGroup{
			Members: []fftypes.MemberInput{
				{Identity: "org1"},
			},
		},
	}, false)
	assert.EqualError(t, err, "pop")

	mdi.AssertExpectations(t)
	mim.AssertExpectations(t)

}

func TestSendUnpinnedMessageResolveGroupNotFound(t *testing.T) {

	pm, cancel := newTestPrivateMessaging(t)
	defer cancel()

	mim := pm.identity.(*identitymanagermocks.Manager)
	mim.On("ResolveInputSigningIdentity", pm.ctx, "ns1", mock.Anything).Return(nil)

	groupID := fftypes.NewRandB32()

	mdi := pm.database.(*databasemocks.Plugin)
	mdi.On("GetGroupByHash", pm.ctx, groupID).Return(nil, nil)

	mdx := pm.exchange.(*dataexchangemocks.Plugin)
	mdx.On("SendMessage", pm.ctx, mock.Anything, "peer2-remote", mock.Anything).Return(nil).Once()

	_, err := pm.SendMessage(pm.ctx, "ns1", &fftypes.MessageInOut{
		Message: fftypes.Message{
			Header: fftypes.MessageHeader{
				TxType: fftypes.TransactionTypeUnpinned,
				Group:  groupID,
			},
		},
		InlineData: fftypes.InlineData{
			{Value: fftypes.JSONAnyPtr(`{"some": "data"}`)},
		},
		Group: &fftypes.InputGroup{
			Members: []fftypes.MemberInput{
				{Identity: "org1"},
			},
		},
	}, false)
	assert.Regexp(t, "FF10226", err)

	mdi.AssertExpectations(t)
	mim.AssertExpectations(t)

}

func TestRequestReplyMissingTag(t *testing.T) {
	pm, cancel := newTestPrivateMessaging(t)
	defer cancel()

	msa := pm.syncasync.(*syncasyncmocks.Bridge)
	msa.On("WaitForReply", pm.ctx, "ns1", mock.Anything).Return(nil, nil)

	_, err := pm.RequestReply(pm.ctx, "ns1", &fftypes.MessageInOut{})
	assert.Regexp(t, "FF10261", err)
}

func TestRequestReplyInvalidCID(t *testing.T) {
	pm, cancel := newTestPrivateMessaging(t)
	defer cancel()

	msa := pm.syncasync.(*syncasyncmocks.Bridge)
	msa.On("WaitForReply", pm.ctx, "ns1", mock.Anything).Return(nil, nil)

	_, err := pm.RequestReply(pm.ctx, "ns1", &fftypes.MessageInOut{
		Message: fftypes.Message{
			Header: fftypes.MessageHeader{
				Tag:   "mytag",
				CID:   fftypes.NewUUID(),
				Group: fftypes.NewRandB32(),
			},
		},
	})
	assert.Regexp(t, "FF10262", err)
}

func TestRequestReplySuccess(t *testing.T) {
	pm, cancel := newTestPrivateMessaging(t)
	defer cancel()

	mim := pm.identity.(*identitymanagermocks.Manager)
	mim.On("ResolveInputSigningIdentity", pm.ctx, "ns1", mock.Anything).Return(nil)

	msa := pm.syncasync.(*syncasyncmocks.Bridge)
	msa.On("WaitForReply", pm.ctx, "ns1", mock.Anything, mock.Anything).
		Run(func(args mock.Arguments) {
			send := args[3].(syncasync.RequestSender)
			send(pm.ctx)
		}).
		Return(nil, nil)

	mdm := pm.data.(*datamocks.Manager)
	mdm.On("ResolveInlineDataPrivate", pm.ctx, "ns1", mock.Anything).Return(fftypes.DataRefs{
		{ID: fftypes.NewUUID(), Hash: fftypes.NewRandB32()},
	}, nil)

	groupID := fftypes.NewRandB32()

	mdi := pm.database.(*databasemocks.Plugin)
	mdi.On("UpsertMessage", pm.ctx, mock.Anything, database.UpsertOptimizationNew).Return(nil).Once()
	mdi.On("GetGroupByHash", pm.ctx, groupID).Return(&fftypes.Group{Hash: groupID}, nil)

	_, err := pm.RequestReply(pm.ctx, "ns1", &fftypes.MessageInOut{
		Message: fftypes.Message{
			Header: fftypes.MessageHeader{
				Tag:   "mytag",
				Group: groupID,
				SignerRef: fftypes.SignerRef{
					Author: "org1",
				},
			},
		},
	})
	assert.NoError(t, err)
}

<<<<<<< HEAD
func TestDispatchedUnpinnedMessageMarshalFail(t *testing.T) {

	pm, cancel := newTestPrivateMessaging(t)
	defer cancel()

	mim := pm.identity.(*identitymanagermocks.Manager)
	mim.On("ResolveInputSigningIdentity", pm.ctx, "ns1", mock.MatchedBy(func(identity *fftypes.SignerRef) bool {
		assert.Equal(t, "localorg", identity.Author)
		return true
	})).Return(nil)

	groupID := fftypes.NewRandB32()
	node1 := newTestNode("node1", newTestOrg("localorg"))
	node2 := newTestNode("node2", newTestOrg("remoteorg"))

	mdi := pm.database.(*databasemocks.Plugin)
	mdi.On("GetGroupByHash", pm.ctx, groupID).Return(&fftypes.Group{
		Hash: groupID,
		GroupIdentity: fftypes.GroupIdentity{
			Members: fftypes.Members{
				{Node: node1.ID, Identity: "localorg"},
				{Node: node1.ID, Identity: "remoteorg"},
			},
		},
	}, nil).Once()
	mdi.On("GetIdentityByID", pm.ctx, node1.ID).Return(node1, nil).Once()
	mdi.On("GetIdentityByID", pm.ctx, node1.ID).Return(node2, nil).Once()

	err := pm.dispatchUnpinnedBatch(pm.ctx, &fftypes.Batch{
		BatchHeader: fftypes.BatchHeader{
			ID:    fftypes.NewUUID(),
			Group: groupID,
		},
		Payload: fftypes.BatchPayload{
			Data: []*fftypes.Data{
				{Value: fftypes.JSONAnyPtr("!Bad JSON")},
			},
		},
	}, []*fftypes.Bytes32{})
	assert.Regexp(t, "FF10137", err)

	mdi.AssertExpectations(t)

}

=======
>>>>>>> 78fd7d4c
func TestDispatchedUnpinnedMessageOK(t *testing.T) {

	pm, cancel := newTestPrivateMessaging(t)
	defer cancel()

	localOrg := newTestOrg("localorg")
	groupID := fftypes.NewRandB32()
	node1 := newTestNode("node1", localOrg)
	node2 := newTestNode("node2", newTestOrg("remoteorg"))

	mim := pm.identity.(*identitymanagermocks.Manager)
	mim.On("ResolveInputSigningIdentity", pm.ctx, "ns1", mock.MatchedBy(func(identity *fftypes.SignerRef) bool {
		assert.Equal(t, "localorg", identity.Author)
		return true
	})).Return(nil)
	mim.On("GetNodeOwnerOrg", pm.ctx).Return(localOrg, nil)

	mdx := pm.exchange.(*dataexchangemocks.Plugin)
	mdx.On("SendMessage", pm.ctx, mock.Anything, "node2-peer", mock.Anything).Return(nil)

	mdi := pm.database.(*databasemocks.Plugin)
	mom := pm.operations.(*operationmocks.Manager)
	mdi.On("GetGroupByHash", pm.ctx, groupID).Return(&fftypes.Group{
		Hash: groupID,
		GroupIdentity: fftypes.GroupIdentity{
			Members: fftypes.Members{
				{Node: node1.ID, Identity: "localorg"},
				{Node: node2.ID, Identity: "remoteorg"},
			},
		},
	}, nil).Once()
	mdi.On("GetIdentityByID", pm.ctx, node1.ID).Return(node1, nil).Once()
	mdi.On("GetIdentityByID", pm.ctx, node2.ID).Return(node2, nil).Once()

	mom.On("AddOrReuseOperation", pm.ctx, mock.Anything).Return(nil)
	mom.On("RunOperation", pm.ctx, mock.MatchedBy(func(op *fftypes.PreparedOperation) bool {
		data := op.Data.(batchSendData)
		return op.Type == fftypes.OpTypeDataExchangeBatchSend && *data.Node.ID == *node2.ID
	})).Return(nil)

	err := pm.dispatchUnpinnedBatch(pm.ctx, &fftypes.Batch{
		BatchHeader: fftypes.BatchHeader{
			ID:    fftypes.NewUUID(),
			Group: groupID,
		},
		Payload: fftypes.BatchPayload{
			TX: fftypes.TransactionRef{
				ID:   fftypes.NewUUID(),
				Type: fftypes.TransactionTypeUnpinned,
			},
			Messages: []*fftypes.Message{
				{
					Header: fftypes.MessageHeader{
						Tag:   "mytag",
						Group: groupID,
						SignerRef: fftypes.SignerRef{
							Author: "org1",
						},
					},
				},
			},
		},
	}, []*fftypes.Bytes32{})
	assert.NoError(t, err)

	mdi.AssertExpectations(t)
	mom.AssertExpectations(t)

}

func TestSendDataTransferBlobsFail(t *testing.T) {

	pm, cancel := newTestPrivateMessaging(t)
	defer cancel()

	localOrg := newTestOrg("localorg")
	groupID := fftypes.NewRandB32()
	node2 := newTestNode("node2", newTestOrg("remoteorg"))
	nodes := []*fftypes.Identity{node2}

	mim := pm.identity.(*identitymanagermocks.Manager)
	mim.On("ResolveInputIdentity", pm.ctx, mock.MatchedBy(func(identity *fftypes.SignerRef) bool {
		assert.Equal(t, "localorg", identity.Author)
		return true
	})).Return(nil)
	mim.On("GetNodeOwnerOrg", pm.ctx).Return(localOrg, nil)

	mdi := pm.database.(*databasemocks.Plugin)
	mdi.On("GetBlobMatchingHash", pm.ctx, mock.Anything).Return(nil, fmt.Errorf("pop"))

	err := pm.sendData(pm.ctx, &fftypes.TransportWrapper{
		Batch: &fftypes.Batch{
			BatchHeader: fftypes.BatchHeader{
				ID:    fftypes.NewUUID(),
				Group: groupID,
			},
			Payload: fftypes.BatchPayload{
				Messages: []*fftypes.Message{
					{
						Header: fftypes.MessageHeader{
							Tag:   "mytag",
							Group: groupID,
							SignerRef: fftypes.SignerRef{
								Author: "org1",
							},
						},
					},
				},
				Data: []*fftypes.Data{
					{ID: fftypes.NewUUID(), Value: fftypes.JSONAnyPtr("{}"), Blob: &fftypes.BlobRef{
						Hash: fftypes.NewRandB32(),
					}},
				},
			},
		},
	}, nodes)
	assert.Regexp(t, "pop", err)

	mdi.AssertExpectations(t)

}

func TestSendDataTransferFail(t *testing.T) {

	pm, cancel := newTestPrivateMessaging(t)
	defer cancel()

	localOrg := newTestOrg("localorg")
	groupID := fftypes.NewRandB32()
	node2 := newTestNode("node2", newTestOrg("remoteorg"))
	nodes := []*fftypes.Identity{node2}

	mim := pm.identity.(*identitymanagermocks.Manager)
	mim.On("GetNodeOwnerOrg", pm.ctx).Return(localOrg, nil)

	mom := pm.operations.(*operationmocks.Manager)
	mom.On("AddOrReuseOperation", pm.ctx, mock.Anything).Return(nil)
	mom.On("RunOperation", pm.ctx, mock.MatchedBy(func(op *fftypes.PreparedOperation) bool {
		data := op.Data.(batchSendData)
		return op.Type == fftypes.OpTypeDataExchangeBatchSend && *data.Node.ID == *node2.ID
	})).Return(fmt.Errorf("pop"))

	err := pm.sendData(pm.ctx, &fftypes.TransportWrapper{
		Batch: &fftypes.Batch{
			BatchHeader: fftypes.BatchHeader{
				ID:    fftypes.NewUUID(),
				Group: groupID,
			},
			Payload: fftypes.BatchPayload{
				Messages: []*fftypes.Message{
					{
						Header: fftypes.MessageHeader{
							Tag:   "mytag",
							Group: groupID,
							SignerRef: fftypes.SignerRef{
								Author: "org1",
							},
						},
					},
				},
			},
		},
	}, nodes)
	assert.Regexp(t, "pop", err)

	mim.AssertExpectations(t)
	mom.AssertExpectations(t)

}

func TestSendDataTransferInsertOperationFail(t *testing.T) {

	pm, cancel := newTestPrivateMessaging(t)
	defer cancel()

	localOrg := newTestOrg("localorg")
	groupID := fftypes.NewRandB32()
	node2 := newTestNode("node2", newTestOrg("remoteorg"))
	nodes := []*fftypes.Identity{node2}

	mim := pm.identity.(*identitymanagermocks.Manager)
	mim.On("ResolveInputIdentity", pm.ctx, mock.MatchedBy(func(identity *fftypes.SignerRef) bool {
		assert.Equal(t, "localorg", identity.Author)
		return true
	})).Return(nil)
	mim.On("GetNodeOwnerOrg", pm.ctx).Return(localOrg, nil)

	mom := pm.operations.(*operationmocks.Manager)
	mom.On("AddOrReuseOperation", pm.ctx, mock.Anything).Return(fmt.Errorf("pop"))

	err := pm.sendData(pm.ctx, &fftypes.TransportWrapper{
		Batch: &fftypes.Batch{
			BatchHeader: fftypes.BatchHeader{
				ID:    fftypes.NewUUID(),
				Group: groupID,
			},
			Payload: fftypes.BatchPayload{
				Messages: []*fftypes.Message{
					{
						Header: fftypes.MessageHeader{
							Tag:   "mytag",
							Group: groupID,
							SignerRef: fftypes.SignerRef{
								Author: "org1",
							},
						},
					},
				},
			},
		},
	}, nodes)
	assert.Regexp(t, "pop", err)

}<|MERGE_RESOLUTION|>--- conflicted
+++ resolved
@@ -688,7 +688,6 @@
 	assert.NoError(t, err)
 }
 
-<<<<<<< HEAD
 func TestDispatchedUnpinnedMessageMarshalFail(t *testing.T) {
 
 	pm, cancel := newTestPrivateMessaging(t)
@@ -734,8 +733,6 @@
 
 }
 
-=======
->>>>>>> 78fd7d4c
 func TestDispatchedUnpinnedMessageOK(t *testing.T) {
 
 	pm, cancel := newTestPrivateMessaging(t)
