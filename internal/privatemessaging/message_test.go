// Copyright © 2021 Kaleido, Inc.
//
// SPDX-License-Identifier: Apache-2.0
//
// Licensed under the Apache License, Version 2.0 (the "License");
// you may not use this file except in compliance with the License.
// You may obtain a copy of the License at
//
//     http://www.apache.org/licenses/LICENSE-2.0
//
// Unless required by applicable law or agreed to in writing, software
// distributed under the License is distributed on an "AS IS" BASIS,
// WITHOUT WARRANTIES OR CONDITIONS OF ANY KIND, either express or implied.
// See the License for the specific language governing permissions and
// limitations under the License.

package privatemessaging

import (
	"fmt"
	"testing"

	"github.com/hyperledger/firefly/internal/syncasync"
	"github.com/hyperledger/firefly/mocks/databasemocks"
	"github.com/hyperledger/firefly/mocks/dataexchangemocks"
	"github.com/hyperledger/firefly/mocks/datamocks"
	"github.com/hyperledger/firefly/mocks/identitymanagermocks"
	"github.com/hyperledger/firefly/mocks/syncasyncmocks"
	"github.com/hyperledger/firefly/pkg/fftypes"
	"github.com/stretchr/testify/assert"
	"github.com/stretchr/testify/mock"
)

func TestSendConfirmMessageE2EOk(t *testing.T) {

	pm, cancel := newTestPrivateMessaging(t)
	defer cancel()

	mim := pm.identity.(*identitymanagermocks.Manager)
	mim.On("ResolveLocalOrgDID", pm.ctx).Return("localorg", nil)
	mim.On("ResolveInputIdentity", pm.ctx, mock.Anything).Return(nil)
	mim.On("GetLocalOrganization", pm.ctx).Return(&fftypes.Organization{Identity: "localorg"}, nil)

	dataID := fftypes.NewUUID()
	mdm := pm.data.(*datamocks.Manager)
	mdm.On("ResolveInlineDataPrivate", pm.ctx, "ns1", mock.Anything).Return(fftypes.DataRefs{
		{ID: dataID, Hash: fftypes.NewRandB32()},
	}, nil)

	mdi := pm.database.(*databasemocks.Plugin)
	mdi.On("GetOrganizationByName", pm.ctx, "localorg").Return(&fftypes.Organization{
		ID: fftypes.NewUUID(),
	}, nil)
	mdi.On("GetNodes", pm.ctx, mock.Anything).Return([]*fftypes.Node{
		{ID: fftypes.NewUUID(), Name: "node1", Owner: "localorg"},
	}, nil, nil).Once()
	mdi.On("GetOrganizationByName", pm.ctx, "org1").Return(&fftypes.Organization{
		ID: fftypes.NewUUID(),
	}, nil)
	mdi.On("GetNodes", pm.ctx, mock.Anything).Return([]*fftypes.Node{
		{ID: fftypes.NewUUID(), Name: "node1", Owner: "org1"},
	}, nil, nil).Once()
	mdi.On("GetGroups", pm.ctx, mock.Anything).Return([]*fftypes.Group{
		{Hash: fftypes.NewRandB32()},
	}, nil, nil).Once()

	retMsg := &fftypes.Message{
		Header: fftypes.MessageHeader{
			ID: fftypes.NewUUID(),
		},
	}
	msa := pm.syncasync.(*syncasyncmocks.Bridge)
	msa.On("WaitForMessage", pm.ctx, "ns1", mock.Anything, mock.Anything).
		Run(func(args mock.Arguments) {
			send := args[3].(syncasync.RequestSender)
			send(pm.ctx)
		}).
		Return(retMsg, nil).Once()
	mdi.On("UpsertMessage", pm.ctx, mock.Anything, false, false).Return(nil).Once()

	msg, err := pm.SendMessage(pm.ctx, "ns1", &fftypes.MessageInOut{
		InlineData: fftypes.InlineData{
			{Value: fftypes.Byteable(`{"some": "data"}`)},
		},
		Group: &fftypes.InputGroup{
			Members: []fftypes.MemberInput{
				{Identity: "org1"},
			},
		},
	}, true)
	assert.NoError(t, err)
	assert.Equal(t, retMsg, msg)

}

func TestSendUnpinnedMessageE2EOk(t *testing.T) {

	pm, cancel := newTestPrivateMessaging(t)
	defer cancel()

	mim := pm.identity.(*identitymanagermocks.Manager)
	mim.On("ResolveLocalOrgDID", pm.ctx).Return("localorg", nil)
	mim.On("ResolveInputIdentity", pm.ctx, mock.Anything).Run(func(args mock.Arguments) {
		identity := args[1].(*fftypes.Identity)
		identity.Author = "localorg"
		identity.Key = "localkey"
	}).Return(nil)

	dataID := fftypes.NewUUID()
	groupID := fftypes.NewRandB32()
	nodeID1 := fftypes.NewUUID()
	nodeID2 := fftypes.NewUUID()
	mdm := pm.data.(*datamocks.Manager)
	mdm.On("ResolveInlineDataPrivate", pm.ctx, "ns1", mock.Anything).Return(fftypes.DataRefs{
		{ID: dataID, Hash: fftypes.NewRandB32()},
	}, nil)
	mdm.On("GetMessageData", pm.ctx, mock.Anything, true).Return([]*fftypes.Data{
		{ID: dataID, Value: fftypes.Byteable(`{"some": "data"}`)},
	}, true, nil).Once()

	mdi := pm.database.(*databasemocks.Plugin)
	mdi.On("GetGroupByHash", pm.ctx, groupID).Return(&fftypes.Group{
		Hash: groupID,
		GroupIdentity: fftypes.GroupIdentity{
			Members: fftypes.Members{
				{Node: nodeID1, Identity: "localorg"},
				{Node: nodeID2, Identity: "remoteorg"},
			},
		},
	}, nil).Once()
	mdi.On("GetNodeByID", pm.ctx, nodeID1).Return(&fftypes.Node{
		ID: nodeID1, Name: "node1", Owner: "localorg", DX: fftypes.DXInfo{Peer: "peer1-local"},
	}, nil).Once()
	mdi.On("GetNodeByID", pm.ctx, nodeID2).Return(&fftypes.Node{
		ID: nodeID2, Name: "node2", Owner: "org1", DX: fftypes.DXInfo{Peer: "peer2-remote"},
	}, nil).Once()
	mdi.On("UpsertMessage", pm.ctx, mock.Anything, false, false).Return(nil).Once()
	mdi.On("InsertEvent", pm.ctx, mock.Anything).Return(nil).Once()

	mdx := pm.exchange.(*dataexchangemocks.Plugin)
	mdx.On("SendMessage", pm.ctx, "peer2-remote", mock.Anything).Return("tracking1", nil).Once()

	msg, err := pm.SendMessage(pm.ctx, "ns1", &fftypes.MessageInOut{
		Message: fftypes.Message{
			Header: fftypes.MessageHeader{
				TxType: fftypes.TransactionTypeNone,
				Group:  groupID,
			},
		},
		InlineData: fftypes.InlineData{
			{Value: fftypes.Byteable(`{"some": "data"}`)},
		},
		Group: &fftypes.InputGroup{
			Members: []fftypes.MemberInput{
				{Identity: "org1"},
			},
		},
	}, false)
	assert.NoError(t, err)
	assert.Equal(t, *dataID, *msg.Data[0].ID)
	assert.NotNil(t, msg.Header.Group)

	mdm.AssertExpectations(t)
	mdi.AssertExpectations(t)
	mim.AssertExpectations(t)

}

func TestSendMessageBadGroup(t *testing.T) {

	pm, cancel := newTestPrivateMessaging(t)
	defer cancel()

	mim := pm.identity.(*identitymanagermocks.Manager)
	mim.On("ResolveInputIdentity", pm.ctx, mock.Anything).Return(nil)

	_, err := pm.SendMessage(pm.ctx, "ns1", &fftypes.MessageInOut{
		InlineData: fftypes.InlineData{
			{Value: fftypes.Byteable(`{"some": "data"}`)},
		},
		Group: &fftypes.InputGroup{},
	}, true)
	assert.Regexp(t, "FF10219", err)

	mim.AssertExpectations(t)

}

func TestSendMessageBadIdentity(t *testing.T) {

	pm, cancel := newTestPrivateMessaging(t)
	defer cancel()

	mim := pm.identity.(*identitymanagermocks.Manager)
	mim.On("ResolveInputIdentity", pm.ctx, mock.Anything).Return(fmt.Errorf("pop"))

	_, err := pm.SendMessage(pm.ctx, "ns1", &fftypes.MessageInOut{
		InlineData: fftypes.InlineData{
			{Value: fftypes.Byteable(`{"some": "data"}`)},
		},
		Group: &fftypes.InputGroup{
			Members: []fftypes.MemberInput{
				{Identity: "org1"},
			},
		},
	}, false)
	assert.Regexp(t, "FF10206.*pop", err)

	mim.AssertExpectations(t)

}

func TestSendMessageFail(t *testing.T) {

	pm, cancel := newTestPrivateMessaging(t)
	defer cancel()

	mim := pm.identity.(*identitymanagermocks.Manager)
	mim.On("ResolveLocalOrgDID", pm.ctx).Return("localorg", nil)
	mim.On("GetLocalOrganization", pm.ctx).Return(&fftypes.Organization{Identity: "localorg"}, nil)
	mim.On("ResolveInputIdentity", pm.ctx, mock.Anything).Run(func(args mock.Arguments) {
		identity := args[1].(*fftypes.Identity)
		identity.Author = "localorg"
		identity.Key = "localkey"
	}).Return(nil)

	mdi := pm.database.(*databasemocks.Plugin)
	mdi.On("GetOrganizationByName", pm.ctx, "localorg").Return(&fftypes.Organization{
		ID: fftypes.NewUUID(),
	}, nil)
	mdi.On("GetNodes", pm.ctx, mock.Anything).Return([]*fftypes.Node{
		{ID: fftypes.NewUUID(), Name: "node1", Owner: "localorg"},
	}, nil, nil)
	mdi.On("GetGroups", pm.ctx, mock.Anything).Return([]*fftypes.Group{
		{Hash: fftypes.NewRandB32()},
	}, nil, nil)
	mdi.On("UpsertMessage", pm.ctx, mock.Anything, false, false).Return(fmt.Errorf("pop"))

	dataID := fftypes.NewUUID()
	mdm := pm.data.(*datamocks.Manager)
	mdm.On("ResolveInlineDataPrivate", pm.ctx, "ns1", mock.Anything).Return(fftypes.DataRefs{
		{ID: dataID, Hash: fftypes.NewRandB32()},
	}, nil)

	_, err := pm.SendMessage(pm.ctx, "ns1", &fftypes.MessageInOut{
		InlineData: fftypes.InlineData{
			{Value: fftypes.Byteable(`{"some": "data"}`)},
		},
		Group: &fftypes.InputGroup{
			Members: []fftypes.MemberInput{
				{Identity: "localorg"},
			},
		},
	}, false)
	assert.EqualError(t, err, "pop")

	mim.AssertExpectations(t)
	mdi.AssertExpectations(t)
	mdm.AssertExpectations(t)

}

func TestResolveAndSendBadInlineData(t *testing.T) {

	pm, cancel := newTestPrivateMessaging(t)
	defer cancel()

	mim := pm.identity.(*identitymanagermocks.Manager)
	mim.On("ResolveLocalOrgDID", pm.ctx).Return("localorg", nil)
	mim.On("GetLocalOrganization", pm.ctx).Return(&fftypes.Organization{Identity: "localorg"}, nil)
	mim.On("ResolveInputIdentity", pm.ctx, mock.Anything).Run(func(args mock.Arguments) {
		identity := args[1].(*fftypes.Identity)
		identity.Author = "localorg"
		identity.Key = "localkey"
	}).Return(nil)

	mdi := pm.database.(*databasemocks.Plugin)

	mdi.On("GetOrganizationByName", pm.ctx, "localorg").Return(&fftypes.Organization{
		ID: fftypes.NewUUID(),
	}, nil)
	mdi.On("GetNodes", pm.ctx, mock.Anything).Return([]*fftypes.Node{
		{ID: fftypes.NewUUID(), Name: "node1", Owner: "localorg"},
	}, nil, nil).Once()
	mdi.On("GetGroups", pm.ctx, mock.Anything).Return([]*fftypes.Group{
		{Hash: fftypes.NewRandB32()},
	}, nil, nil).Once()

	mdm := pm.data.(*datamocks.Manager)
	mdm.On("ResolveInlineDataPrivate", pm.ctx, "ns1", mock.Anything).Return(nil, fmt.Errorf("pop"))

	message := &messageSender{
		mgr:       pm,
		namespace: "ns1",
		msg: &fftypes.MessageInOut{
			Message: fftypes.Message{Header: fftypes.MessageHeader{Namespace: "ns1"}},
			Group: &fftypes.InputGroup{
				Members: []fftypes.MemberInput{
					{Identity: "localorg"},
				},
			},
		},
	}

	err := message.resolve(pm.ctx)
	assert.Regexp(t, "pop", err)

	mim.AssertExpectations(t)
	mdi.AssertExpectations(t)
	mdm.AssertExpectations(t)

}

func TestSealFail(t *testing.T) {

	pm, cancel := newTestPrivateMessaging(t)
	defer cancel()

	id1 := fftypes.NewUUID()
	message := pm.NewMessage("ns1", &fftypes.MessageInOut{
		Message: fftypes.Message{
			Data: fftypes.DataRefs{
				{ID: id1, Hash: fftypes.NewRandB32()},
				{ID: id1, Hash: fftypes.NewRandB32()}, // duplicate ID
			},
		},
	})

	err := message.(*messageSender).sendInternal(pm.ctx, methodSend)
	assert.Regexp(t, "FF10145", err)

}

func TestMessagePrepare(t *testing.T) {

	pm, cancel := newTestPrivateMessaging(t)
	defer cancel()

	mim := pm.identity.(*identitymanagermocks.Manager)
	mim.On("ResolveLocalOrgDID", pm.ctx).Return("localorg", nil)
	mim.On("GetLocalOrganization", pm.ctx).Return(&fftypes.Organization{Identity: "localorg"}, nil)
	mim.On("ResolveInputIdentity", pm.ctx, mock.Anything).Run(func(args mock.Arguments) {
		identity := args[1].(*fftypes.Identity)
		identity.Author = "localorg"
		identity.Key = "localkey"
	}).Return(nil)

	mdi := pm.database.(*databasemocks.Plugin)
<<<<<<< HEAD
=======
	mdi.On("UpsertMessage", pm.ctx, mock.Anything, false, false).Return(nil)

	err := message.(*messageSender).sendInternal(pm.ctx, false)
	assert.NoError(t, err)
	assert.True(t, called)
>>>>>>> 17e6f522

	mdi.On("GetOrganizationByName", pm.ctx, "localorg").Return(&fftypes.Organization{
		ID: fftypes.NewUUID(),
	}, nil)
	mdi.On("GetNodes", pm.ctx, mock.Anything).Return([]*fftypes.Node{
		{ID: fftypes.NewUUID(), Name: "node1", Owner: "localorg"},
	}, nil, nil).Once()
	mdi.On("GetGroups", pm.ctx, mock.Anything).Return([]*fftypes.Group{
		{Hash: fftypes.NewRandB32()},
	}, nil, nil).Once()

	mdm := pm.data.(*datamocks.Manager)
	mdm.On("ResolveInlineDataPrivate", pm.ctx, "ns1", mock.Anything).Return(fftypes.DataRefs{
		{ID: fftypes.NewUUID(), Hash: fftypes.NewRandB32()},
	}, nil)

	message := pm.NewMessage("ns1", &fftypes.MessageInOut{
		Message: fftypes.Message{
			Data: fftypes.DataRefs{
				{ID: fftypes.NewUUID(), Hash: fftypes.NewRandB32()},
			},
		},
		Group: &fftypes.InputGroup{
			Members: []fftypes.MemberInput{
				{Identity: "localorg"},
			},
		},
	})

<<<<<<< HEAD
	err := message.Prepare(pm.ctx)
	assert.NoError(t, err)
=======
	called := false
	message.BeforeSend(func(ctx context.Context) error {
		called = true
		return fmt.Errorf("pop")
	})

	mdi := pm.database.(*databasemocks.Plugin)
	mdi.On("UpsertMessage", pm.ctx, mock.Anything, false, false).Return(nil)
>>>>>>> 17e6f522

	mim.AssertExpectations(t)
	mdi.AssertExpectations(t)
	mdm.AssertExpectations(t)

}

func TestSendUnpinnedMessageMarshalFail(t *testing.T) {

	pm, cancel := newTestPrivateMessaging(t)
	defer cancel()

	mim := pm.identity.(*identitymanagermocks.Manager)
	mim.On("ResolveInputIdentity", pm.ctx, mock.MatchedBy(func(identity *fftypes.Identity) bool {
		assert.Equal(t, "localorg", identity.Author)
		return true
	})).Return(nil)

	groupID := fftypes.NewRandB32()
	nodeID1 := fftypes.NewUUID()
	nodeID2 := fftypes.NewUUID()
	mdm := pm.data.(*datamocks.Manager)
	mdm.On("GetMessageData", pm.ctx, mock.Anything, true).Return([]*fftypes.Data{
		{ID: fftypes.NewUUID(), Value: fftypes.Byteable(`!Invalid JSON`)},
	}, true, nil).Once()

	mdi := pm.database.(*databasemocks.Plugin)
	mdi.On("GetGroupByHash", pm.ctx, groupID).Return(&fftypes.Group{
		Hash: groupID,
		GroupIdentity: fftypes.GroupIdentity{
			Members: fftypes.Members{
				{Node: nodeID1, Identity: "localorg"},
				{Node: nodeID2, Identity: "remoteorg"},
			},
		},
	}, nil).Once()
	mdi.On("GetNodeByID", pm.ctx, nodeID1).Return(&fftypes.Node{
		ID: nodeID1, Name: "node1", Owner: "localorg", DX: fftypes.DXInfo{Peer: "peer1-local"},
	}, nil).Once()
	mdi.On("GetNodeByID", pm.ctx, nodeID2).Return(&fftypes.Node{
		ID: nodeID2, Name: "node2", Owner: "org1", DX: fftypes.DXInfo{Peer: "peer2-remote"},
	}, nil).Once()

	message := &messageSender{
		mgr: pm,
		msg: &fftypes.MessageInOut{
			Message: fftypes.Message{
				Header: fftypes.MessageHeader{
					Identity: fftypes.Identity{
						Author: "localorg",
					},
					TxType: fftypes.TransactionTypeNone,
					Group:  groupID,
				},
			},
		},
	}

	err := message.sendUnpinned(pm.ctx)
	assert.Regexp(t, "FF10137", err)

	mdm.AssertExpectations(t)
	mdi.AssertExpectations(t)

}

func TestSendUnpinnedMessageGetDataFail(t *testing.T) {

	pm, cancel := newTestPrivateMessaging(t)
	defer cancel()

	groupID := fftypes.NewRandB32()
	nodeID1 := fftypes.NewUUID()
	nodeID2 := fftypes.NewUUID()
	mdm := pm.data.(*datamocks.Manager)
	mdm.On("GetMessageData", pm.ctx, mock.Anything, true).Return(nil, false, fmt.Errorf("pop")).Once()

	mdi := pm.database.(*databasemocks.Plugin)
	mdi.On("GetGroupByHash", pm.ctx, groupID).Return(&fftypes.Group{
		Hash: groupID,
		GroupIdentity: fftypes.GroupIdentity{
			Members: fftypes.Members{
				{Node: nodeID1, Identity: "localorg"},
				{Node: nodeID2, Identity: "remoteorg"},
			},
		},
	}, nil).Once()
	mdi.On("GetNodeByID", pm.ctx, nodeID1).Return(&fftypes.Node{
		ID: nodeID1, Name: "node1", Owner: "localorg", DX: fftypes.DXInfo{Peer: "peer1-local"},
	}, nil).Once()
	mdi.On("GetNodeByID", pm.ctx, nodeID2).Return(&fftypes.Node{
		ID: nodeID2, Name: "node2", Owner: "org1", DX: fftypes.DXInfo{Peer: "peer2-remote"},
	}, nil).Once()

	message := &messageSender{
		mgr: pm,
		msg: &fftypes.MessageInOut{
			Message: fftypes.Message{
				Header: fftypes.MessageHeader{
					Identity: fftypes.Identity{
						Author: "localorg",
					},
					TxType: fftypes.TransactionTypeNone,
					Group:  groupID,
				},
			},
		},
	}

	err := message.sendUnpinned(pm.ctx)
	assert.Regexp(t, "pop", err)

	mdm.AssertExpectations(t)
	mdi.AssertExpectations(t)

}

func TestSendUnpinnedMessageGroupLookupFail(t *testing.T) {

	pm, cancel := newTestPrivateMessaging(t)
	defer cancel()

	groupID := fftypes.NewRandB32()
	mdi := pm.database.(*databasemocks.Plugin)
	mdi.On("GetGroupByHash", pm.ctx, groupID).Return(nil, fmt.Errorf("pop")).Once()

	message := &messageSender{
		mgr: pm,
		msg: &fftypes.MessageInOut{
			Message: fftypes.Message{
				Header: fftypes.MessageHeader{
					Identity: fftypes.Identity{
						Author: "org1",
					},
					TxType: fftypes.TransactionTypeNone,
					Group:  groupID,
				},
			},
		},
	}

	err := message.sendUnpinned(pm.ctx)
	assert.Regexp(t, "pop", err)

	mdi.AssertExpectations(t)

}

func TestSendUnpinnedMessageInsertFail(t *testing.T) {

	pm, cancel := newTestPrivateMessaging(t)
	defer cancel()

	mim := pm.identity.(*identitymanagermocks.Manager)
	mim.On("ResolveInputIdentity", pm.ctx, mock.MatchedBy(func(identity *fftypes.Identity) bool {
		assert.Empty(t, identity.Author)
		return true
	})).Return(nil)

	dataID := fftypes.NewUUID()
	groupID := fftypes.NewRandB32()
	mdm := pm.data.(*datamocks.Manager)
	mdm.On("ResolveInlineDataPrivate", pm.ctx, "ns1", mock.Anything).Return(fftypes.DataRefs{
		{ID: dataID, Hash: fftypes.NewRandB32()},
	}, nil)

	mdi := pm.database.(*databasemocks.Plugin)
	mdi.On("UpsertMessage", pm.ctx, mock.Anything, false, false).Return(fmt.Errorf("pop")).Once()

	_, err := pm.SendMessage(pm.ctx, "ns1", &fftypes.MessageInOut{
		Message: fftypes.Message{
			Header: fftypes.MessageHeader{
				TxType: fftypes.TransactionTypeNone,
				Group:  groupID,
			},
		},
		InlineData: fftypes.InlineData{
			{Value: fftypes.Byteable(`{"some": "data"}`)},
		},
		Group: &fftypes.InputGroup{
			Members: []fftypes.MemberInput{
				{Identity: "org1"},
			},
		},
	}, false)
	assert.EqualError(t, err, "pop")

	mdm.AssertExpectations(t)
	mdi.AssertExpectations(t)
	mim.AssertExpectations(t)

}

func TestSendUnpinnedMessageConfirmFail(t *testing.T) {

	pm, cancel := newTestPrivateMessaging(t)
	defer cancel()

	mim := pm.identity.(*identitymanagermocks.Manager)
	mim.On("ResolveInputIdentity", pm.ctx, mock.Anything).Return(fmt.Errorf("pop"))

	_, err := pm.SendMessage(pm.ctx, "ns1", &fftypes.MessageInOut{
		Message: fftypes.Message{
			Header: fftypes.MessageHeader{
				TxType: fftypes.TransactionTypeNone,
				Group:  fftypes.NewRandB32(),
			},
		},
		Group: &fftypes.InputGroup{
			Members: []fftypes.MemberInput{
				{Identity: "org1"},
			},
		},
	}, true)
	assert.Regexp(t, "pop", err)

	mim.AssertExpectations(t)

}

func TestSendUnpinnedMessageResolveGroupFail(t *testing.T) {

	pm, cancel := newTestPrivateMessaging(t)
	defer cancel()

	mim := pm.identity.(*identitymanagermocks.Manager)
	mim.On("ResolveInputIdentity", pm.ctx, mock.Anything).Return(nil)

	dataID := fftypes.NewUUID()
	groupID := fftypes.NewRandB32()
	mdm := pm.data.(*datamocks.Manager)
	mdm.On("ResolveInlineDataPrivate", pm.ctx, "ns1", mock.Anything).Return(fftypes.DataRefs{
		{ID: dataID, Hash: fftypes.NewRandB32()},
	}, nil)

	mdi := pm.database.(*databasemocks.Plugin)
	mdi.On("GetGroupByHash", pm.ctx, groupID).Return(nil, fmt.Errorf("pop")).Once()
	mdi.On("UpsertMessage", pm.ctx, mock.Anything, false, false).Return(nil).Once()

	mdx := pm.exchange.(*dataexchangemocks.Plugin)
	mdx.On("SendMessage", pm.ctx, "peer2-remote", mock.Anything).Return("tracking1", nil).Once()

	_, err := pm.SendMessage(pm.ctx, "ns1", &fftypes.MessageInOut{
		Message: fftypes.Message{
			Header: fftypes.MessageHeader{
				TxType: fftypes.TransactionTypeNone,
				Group:  groupID,
			},
		},
		InlineData: fftypes.InlineData{
			{Value: fftypes.Byteable(`{"some": "data"}`)},
		},
		Group: &fftypes.InputGroup{
			Members: []fftypes.MemberInput{
				{Identity: "org1"},
			},
		},
	}, false)
	assert.EqualError(t, err, "pop")

	mdm.AssertExpectations(t)
	mdi.AssertExpectations(t)
	mim.AssertExpectations(t)

}

func TestSendUnpinnedMessageEventFail(t *testing.T) {

	pm, cancel := newTestPrivateMessaging(t)
	defer cancel()

	mim := pm.identity.(*identitymanagermocks.Manager)
	mim.On("ResolveInputIdentity", pm.ctx, mock.Anything).Return(nil)
	mim.On("ResolveLocalOrgDID", pm.ctx).Return("localorg", nil)

	dataID := fftypes.NewUUID()
	groupID := fftypes.NewRandB32()
	nodeID1 := fftypes.NewUUID()
	nodeID2 := fftypes.NewUUID()
	mdm := pm.data.(*datamocks.Manager)
	mdm.On("ResolveInlineDataPrivate", pm.ctx, "ns1", mock.Anything).Return(fftypes.DataRefs{
		{ID: dataID, Hash: fftypes.NewRandB32()},
	}, nil)
	mdm.On("GetMessageData", pm.ctx, mock.Anything, true).Return([]*fftypes.Data{
		{ID: dataID, Value: fftypes.Byteable(`{"some": "data"}`)},
	}, true, nil).Once()

	mdi := pm.database.(*databasemocks.Plugin)
	mdi.On("GetGroupByHash", pm.ctx, groupID).Return(&fftypes.Group{
		Hash: groupID,
		GroupIdentity: fftypes.GroupIdentity{
			Members: fftypes.Members{
				{Node: nodeID1, Identity: "localorg"},
				{Node: nodeID2, Identity: "remoteorg"},
			},
		},
	}, nil).Once()
	mdi.On("GetNodeByID", pm.ctx, nodeID1).Return(&fftypes.Node{
		ID: nodeID1, Name: "node1", Owner: "localorg", DX: fftypes.DXInfo{Peer: "peer1-local"},
	}, nil).Once()
	mdi.On("GetNodeByID", pm.ctx, nodeID2).Return(&fftypes.Node{
		ID: nodeID2, Name: "node2", Owner: "org1", DX: fftypes.DXInfo{Peer: "peer2-remote"},
	}, nil).Once()
	mdi.On("UpsertMessage", pm.ctx, mock.Anything, false, false).Return(nil).Once()
	mdi.On("InsertEvent", pm.ctx, mock.Anything).Return(fmt.Errorf("pop")).Once()

	mdx := pm.exchange.(*dataexchangemocks.Plugin)
	mdx.On("SendMessage", pm.ctx, "peer2-remote", mock.Anything).Return("tracking1", nil).Once()

	_, err := pm.SendMessage(pm.ctx, "ns1", &fftypes.MessageInOut{
		Message: fftypes.Message{
			Header: fftypes.MessageHeader{
				TxType: fftypes.TransactionTypeNone,
				Group:  groupID,
			},
		},
		InlineData: fftypes.InlineData{
			{Value: fftypes.Byteable(`{"some": "data"}`)},
		},
		Group: &fftypes.InputGroup{
			Members: []fftypes.MemberInput{
				{Identity: "org1"},
			},
		},
	}, false)
	assert.EqualError(t, err, "pop")

	mdm.AssertExpectations(t)
	mdi.AssertExpectations(t)
	mim.AssertExpectations(t)

}

func TestRequestReplyMissingTag(t *testing.T) {
	pm, cancel := newTestPrivateMessaging(t)
	defer cancel()

	msa := pm.syncasync.(*syncasyncmocks.Bridge)
	msa.On("WaitForReply", pm.ctx, "ns1", mock.Anything).Return(nil, nil)

	_, err := pm.RequestReply(pm.ctx, "ns1", &fftypes.MessageInOut{})
	assert.Regexp(t, "FF10261", err)
}

func TestRequestReplyInvalidCID(t *testing.T) {
	pm, cancel := newTestPrivateMessaging(t)
	defer cancel()

	msa := pm.syncasync.(*syncasyncmocks.Bridge)
	msa.On("WaitForReply", pm.ctx, "ns1", mock.Anything).Return(nil, nil)

	_, err := pm.RequestReply(pm.ctx, "ns1", &fftypes.MessageInOut{
		Message: fftypes.Message{
			Header: fftypes.MessageHeader{
				Tag:   "mytag",
				CID:   fftypes.NewUUID(),
				Group: fftypes.NewRandB32(),
			},
		},
	})
	assert.Regexp(t, "FF10262", err)
}

func TestRequestReplySuccess(t *testing.T) {
	pm, cancel := newTestPrivateMessaging(t)
	defer cancel()

	mim := pm.identity.(*identitymanagermocks.Manager)
	mim.On("ResolveInputIdentity", pm.ctx, mock.Anything).Return(nil)

	msa := pm.syncasync.(*syncasyncmocks.Bridge)
	msa.On("WaitForReply", pm.ctx, "ns1", mock.Anything, mock.Anything).
		Run(func(args mock.Arguments) {
			send := args[3].(syncasync.RequestSender)
			send(pm.ctx)
		}).
		Return(nil, nil)

	mdm := pm.data.(*datamocks.Manager)
	mdm.On("ResolveInlineDataPrivate", pm.ctx, "ns1", mock.Anything).Return(fftypes.DataRefs{
		{ID: fftypes.NewUUID(), Hash: fftypes.NewRandB32()},
	}, nil)

	mdi := pm.database.(*databasemocks.Plugin)
	mdi.On("UpsertMessage", pm.ctx, mock.Anything, false, false).Return(nil).Once()

	_, err := pm.RequestReply(pm.ctx, "ns1", &fftypes.MessageInOut{
		Message: fftypes.Message{
			Header: fftypes.MessageHeader{
				Tag:   "mytag",
				Group: fftypes.NewRandB32(),
				Identity: fftypes.Identity{
					Author: "org1",
				},
			},
		},
	})
	assert.NoError(t, err)
}<|MERGE_RESOLUTION|>--- conflicted
+++ resolved
@@ -346,14 +346,6 @@
 	}).Return(nil)
 
 	mdi := pm.database.(*databasemocks.Plugin)
-<<<<<<< HEAD
-=======
-	mdi.On("UpsertMessage", pm.ctx, mock.Anything, false, false).Return(nil)
-
-	err := message.(*messageSender).sendInternal(pm.ctx, false)
-	assert.NoError(t, err)
-	assert.True(t, called)
->>>>>>> 17e6f522
 
 	mdi.On("GetOrganizationByName", pm.ctx, "localorg").Return(&fftypes.Organization{
 		ID: fftypes.NewUUID(),
@@ -383,19 +375,8 @@
 		},
 	})
 
-<<<<<<< HEAD
 	err := message.Prepare(pm.ctx)
 	assert.NoError(t, err)
-=======
-	called := false
-	message.BeforeSend(func(ctx context.Context) error {
-		called = true
-		return fmt.Errorf("pop")
-	})
-
-	mdi := pm.database.(*databasemocks.Plugin)
-	mdi.On("UpsertMessage", pm.ctx, mock.Anything, false, false).Return(nil)
->>>>>>> 17e6f522
 
 	mim.AssertExpectations(t)
 	mdi.AssertExpectations(t)
