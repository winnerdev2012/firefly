// Copyright © 2021 Kaleido, Inc.
//
// SPDX-License-Identifier: Apache-2.0
//
// Licensed under the Apache License, Version 2.0 (the "License");
// you may not use this file except in compliance with the License.
// You may obtain a copy of the License at
//
//     http://www.apache.org/licenses/LICENSE-2.0
//
// Unless required by applicable law or agreed to in writing, software
// distributed under the License is distributed on an "AS IS" BASIS,
// WITHOUT WARRANTIES OR CONDITIONS OF ANY KIND, either express or implied.
// See the License for the specific language governing permissions and
// limitations under the License.

package privatemessaging

import (
	"context"
	"fmt"
	"testing"

	"github.com/hyperledger-labs/firefly/mocks/databasemocks"
	"github.com/hyperledger-labs/firefly/mocks/dataexchangemocks"
	"github.com/hyperledger-labs/firefly/mocks/datamocks"
	"github.com/hyperledger-labs/firefly/mocks/identitymocks"
	"github.com/hyperledger-labs/firefly/mocks/syncasyncmocks"
	"github.com/hyperledger-labs/firefly/pkg/fftypes"
	"github.com/stretchr/testify/assert"
	"github.com/stretchr/testify/mock"
)

func TestSendConfirmMessageE2EOk(t *testing.T) {

	pm, cancel := newTestPrivateMessaging(t)
	defer cancel()

	mii := pm.identity.(*identitymocks.Plugin)
	mii.On("Resolve", pm.ctx, "localorg").Return(&fftypes.Identity{
		Identifier: "localorg",
		OnChain:    "0x12345",
	}, nil)

	dataID := fftypes.NewUUID()
	mdm := pm.data.(*datamocks.Manager)
	mdm.On("ResolveInlineDataPrivate", pm.ctx, "ns1", mock.Anything).Return(fftypes.DataRefs{
		{ID: dataID, Hash: fftypes.NewRandB32()},
	}, nil)

	mdi := pm.database.(*databasemocks.Plugin)
	rag := mdi.On("RunAsGroup", pm.ctx, mock.Anything).Return(nil)
	rag.RunFn = func(a mock.Arguments) {
		err := a[1].(func(context.Context) error)(a[0].(context.Context))
		rag.ReturnArguments = mock.Arguments{err}
	}
	mdi.On("GetOrganizationByName", pm.ctx, "localorg").Return(&fftypes.Organization{
		ID: fftypes.NewUUID(),
	}, nil)
	mdi.On("GetNodes", pm.ctx, mock.Anything).Return([]*fftypes.Node{
		{ID: fftypes.NewUUID(), Name: "node1", Owner: "localorg"},
	}, nil, nil).Once()
	mdi.On("GetOrganizationByName", pm.ctx, "org1").Return(&fftypes.Organization{
		ID: fftypes.NewUUID(),
	}, nil)
	mdi.On("GetNodes", pm.ctx, mock.Anything).Return([]*fftypes.Node{
		{ID: fftypes.NewUUID(), Name: "node1", Owner: "org1"},
	}, nil, nil).Once()
	mdi.On("GetGroups", pm.ctx, mock.Anything).Return([]*fftypes.Group{
		{Hash: fftypes.NewRandB32()},
<<<<<<< HEAD
	}, nil).Once()

	retMsg := &fftypes.Message{
		Header: fftypes.MessageHeader{
			ID: fftypes.NewUUID(),
		},
	}
	msa := pm.syncasync.(*syncasyncmocks.Bridge)
	msa.On("SendConfirm", pm.ctx, mock.Anything).Return(retMsg, nil).Once()
=======
	}, nil, nil).Once()
	mdi.On("InsertMessageLocal", pm.ctx, mock.Anything).Return(nil).Once()
>>>>>>> de0d3245

	msg, err := pm.SendMessage(pm.ctx, "ns1", &fftypes.MessageInOut{
		InlineData: fftypes.InlineData{
			{Value: fftypes.Byteable(`{"some": "data"}`)},
		},
		Group: &fftypes.InputGroup{
			Members: []fftypes.MemberInput{
				{Identity: "org1"},
			},
		},
	}, true)
	assert.NoError(t, err)
	assert.Equal(t, retMsg, msg)

}

func TestSendUnpinnedMessageE2EOk(t *testing.T) {

	pm, cancel := newTestPrivateMessaging(t)
	defer cancel()

	mii := pm.identity.(*identitymocks.Plugin)
	mii.On("Resolve", pm.ctx, "localorg").Return(&fftypes.Identity{
		Identifier: "localorg",
		OnChain:    "0x12345",
	}, nil)

	dataID := fftypes.NewUUID()
	groupID := fftypes.NewRandB32()
	nodeID1 := fftypes.NewUUID()
	nodeID2 := fftypes.NewUUID()
	mdm := pm.data.(*datamocks.Manager)
	mdm.On("ResolveInlineDataPrivate", pm.ctx, "ns1", mock.Anything).Return(fftypes.DataRefs{
		{ID: dataID, Hash: fftypes.NewRandB32()},
	}, nil)
	mdm.On("GetMessageData", pm.ctx, mock.Anything, true).Return([]*fftypes.Data{
		{ID: dataID, Value: fftypes.Byteable(`{"some": "data"}`)},
	}, true, nil).Once()

	mdi := pm.database.(*databasemocks.Plugin)
	rag := mdi.On("RunAsGroup", pm.ctx, mock.Anything).Return(nil)
	rag.RunFn = func(a mock.Arguments) {
		err := a[1].(func(context.Context) error)(a[0].(context.Context))
		rag.ReturnArguments = mock.Arguments{err}
	}
	mdi.On("GetGroupByHash", pm.ctx, groupID).Return(&fftypes.Group{
		Hash: groupID,
		GroupIdentity: fftypes.GroupIdentity{
			Members: fftypes.Members{
				{Node: nodeID1, Identity: "localorg"},
				{Node: nodeID2, Identity: "remoteorg"},
			},
		},
	}, nil).Once()
	mdi.On("GetNodeByID", pm.ctx, nodeID1).Return(&fftypes.Node{
		ID: nodeID1, Name: "node1", Owner: "localorg", DX: fftypes.DXInfo{Peer: "peer1-local"},
	}, nil).Once()
	mdi.On("GetNodeByID", pm.ctx, nodeID2).Return(&fftypes.Node{
		ID: nodeID2, Name: "node2", Owner: "org1", DX: fftypes.DXInfo{Peer: "peer2-remote"},
	}, nil).Once()
	mdi.On("InsertMessageLocal", pm.ctx, mock.Anything).Return(nil).Once()
	mdi.On("InsertEvent", pm.ctx, mock.Anything).Return(nil).Once()

	mdx := pm.exchange.(*dataexchangemocks.Plugin)
	mdx.On("SendMessage", pm.ctx, "peer2-remote", mock.Anything).Return("tracking1", nil).Once()

	msg, err := pm.SendMessage(pm.ctx, "ns1", &fftypes.MessageInOut{
		Message: fftypes.Message{
			Header: fftypes.MessageHeader{
				TxType: fftypes.TransactionTypeNone,
				Group:  groupID,
			},
		},
		InlineData: fftypes.InlineData{
			{Value: fftypes.Byteable(`{"some": "data"}`)},
		},
		Group: &fftypes.InputGroup{
			Members: []fftypes.MemberInput{
				{Identity: "org1"},
			},
		},
	}, false)
	assert.NoError(t, err)
	assert.Equal(t, *dataID, *msg.Data[0].ID)
	assert.NotNil(t, msg.Header.Group)

	mdm.AssertExpectations(t)
	mdi.AssertExpectations(t)

}

func TestSendMessageBadIdentity(t *testing.T) {

	pm, cancel := newTestPrivateMessaging(t)
	defer cancel()

	mii := pm.identity.(*identitymocks.Plugin)
	mii.On("Resolve", pm.ctx, "localorg").Return(nil, fmt.Errorf("pop"))

	_, err := pm.SendMessage(pm.ctx, "ns1", &fftypes.MessageInOut{
		InlineData: fftypes.InlineData{
			{Value: fftypes.Byteable(`{"some": "data"}`)},
		},
		Group: &fftypes.InputGroup{
			Members: []fftypes.MemberInput{
				{Identity: "org1"},
			},
		},
	}, false)
	assert.Regexp(t, "FF10206.*pop", err)

}

func TestSendMessageFail(t *testing.T) {

	pm, cancel := newTestPrivateMessaging(t)
	defer cancel()

	mii := pm.identity.(*identitymocks.Plugin)
	mii.On("Resolve", pm.ctx, "localorg").Return(&fftypes.Identity{
		Identifier: "localorg",
		OnChain:    "0x12345",
	}, nil)

	dataID := fftypes.NewUUID()
	mdm := pm.data.(*datamocks.Manager)
	mdm.On("ResolveInlineDataPrivate", pm.ctx, "ns1", mock.Anything).Return(fftypes.DataRefs{
		{ID: dataID, Hash: fftypes.NewRandB32()},
	}, nil)

	mdi := pm.database.(*databasemocks.Plugin)
	mdi.On("RunAsGroup", pm.ctx, mock.Anything).Return(fmt.Errorf("pop"))
	_, err := pm.SendMessage(pm.ctx, "ns1", &fftypes.MessageInOut{
		InlineData: fftypes.InlineData{
			{Value: fftypes.Byteable(`{"some": "data"}`)},
		},
		Group: &fftypes.InputGroup{
			Members: []fftypes.MemberInput{
				{Identity: "org1"},
			},
		},
	}, false)
	assert.EqualError(t, err, "pop")

}

func TestResolveAndSendBadMembers(t *testing.T) {

	pm, cancel := newTestPrivateMessaging(t)
	defer cancel()

	err := pm.resolveMessage(pm.ctx, &fftypes.Identity{}, &fftypes.MessageInOut{
		InlineData: fftypes.InlineData{
			{Value: fftypes.Byteable(`{"some": "data"}`)},
		},
	})
	assert.Regexp(t, "FF10219", err)

}

func TestResolveAndSendBadInlineData(t *testing.T) {

	pm, cancel := newTestPrivateMessaging(t)
	defer cancel()

	mdi := pm.database.(*databasemocks.Plugin)
	mdi.On("GetOrganizationByName", pm.ctx, "localorg").Return(&fftypes.Organization{
		ID: fftypes.NewUUID(),
	}, nil)
	mdi.On("GetNodes", pm.ctx, mock.Anything).Return([]*fftypes.Node{
		{ID: fftypes.NewUUID(), Name: "node1", Owner: "localorg"},
	}, nil, nil).Once()
	mdi.On("GetGroups", pm.ctx, mock.Anything).Return([]*fftypes.Group{
		{Hash: fftypes.NewRandB32()},
	}, nil, nil).Once()

	mdm := pm.data.(*datamocks.Manager)
	mdm.On("ResolveInlineDataPrivate", pm.ctx, "ns1", mock.Anything).Return(nil, fmt.Errorf("pop"))

	err := pm.resolveMessage(pm.ctx, &fftypes.Identity{}, &fftypes.MessageInOut{
		Message: fftypes.Message{Header: fftypes.MessageHeader{Namespace: "ns1"}},
		Group: &fftypes.InputGroup{
			Members: []fftypes.MemberInput{
				{Identity: "localorg"},
			},
		},
	})
	assert.Regexp(t, "pop", err)

}

func TestSealFail(t *testing.T) {

	pm, cancel := newTestPrivateMessaging(t)
	defer cancel()

<<<<<<< HEAD
	id1 := fftypes.NewUUID()
	_, err := pm.sendOrWaitMessage(pm.ctx, &fftypes.Message{
		Header: fftypes.MessageHeader{Namespace: "ns1"},
		Data: fftypes.DataRefs{
			{ID: id1},
			{ID: id1}, // duplicate
=======
	mdi := pm.database.(*databasemocks.Plugin)
	mdi.On("GetOrganizationByName", pm.ctx, "localorg").Return(&fftypes.Organization{
		ID: fftypes.NewUUID(),
	}, nil)
	mdi.On("GetNodes", pm.ctx, mock.Anything).Return([]*fftypes.Node{
		{ID: fftypes.NewUUID(), Name: "node1", Owner: "localorg"},
	}, nil, nil).Once()
	mdi.On("GetGroups", pm.ctx, mock.Anything).Return([]*fftypes.Group{
		{Hash: fftypes.NewRandB32()},
	}, nil, nil).Once()

	mdm := pm.data.(*datamocks.Manager)
	mdm.On("ResolveInlineDataPrivate", pm.ctx, "ns1", mock.Anything).Return(fftypes.DataRefs{
		{ /* missing */ },
	}, nil)

	err := pm.resolveAndSend(pm.ctx, &fftypes.Identity{}, &fftypes.MessageInOut{
		Message: fftypes.Message{Header: fftypes.MessageHeader{Namespace: "ns1"}},
		Group: &fftypes.InputGroup{
			Members: []fftypes.MemberInput{
				{Identity: "localorg"},
			},
>>>>>>> de0d3245
		},
	}, false)
	assert.Regexp(t, "FF10144", err)

}

func TestSendUnpinnedMessageMarshalFail(t *testing.T) {

	pm, cancel := newTestPrivateMessaging(t)
	defer cancel()

	mii := pm.identity.(*identitymocks.Plugin)
	mii.On("Resolve", pm.ctx, "localorg").Return(&fftypes.Identity{
		Identifier: "localorg",
		OnChain:    "0x12345",
	}, nil)

	groupID := fftypes.NewRandB32()
	nodeID1 := fftypes.NewUUID()
	nodeID2 := fftypes.NewUUID()
	mdm := pm.data.(*datamocks.Manager)
	mdm.On("GetMessageData", pm.ctx, mock.Anything, true).Return([]*fftypes.Data{
		{ID: fftypes.NewUUID(), Value: fftypes.Byteable(`!Invalid JSON`)},
	}, true, nil).Once()

	mdi := pm.database.(*databasemocks.Plugin)
	mdi.On("GetGroupByHash", pm.ctx, groupID).Return(&fftypes.Group{
		Hash: groupID,
		GroupIdentity: fftypes.GroupIdentity{
			Members: fftypes.Members{
				{Node: nodeID1, Identity: "localorg"},
				{Node: nodeID2, Identity: "remoteorg"},
			},
		},
	}, nil).Once()
	mdi.On("GetNodeByID", pm.ctx, nodeID1).Return(&fftypes.Node{
		ID: nodeID1, Name: "node1", Owner: "localorg", DX: fftypes.DXInfo{Peer: "peer1-local"},
	}, nil).Once()
	mdi.On("GetNodeByID", pm.ctx, nodeID2).Return(&fftypes.Node{
		ID: nodeID2, Name: "node2", Owner: "org1", DX: fftypes.DXInfo{Peer: "peer2-remote"},
	}, nil).Once()

	err := pm.sendUnpinnedMessage(pm.ctx, &fftypes.Message{
		Header: fftypes.MessageHeader{
			Author: "localorg",
			TxType: fftypes.TransactionTypeNone,
			Group:  groupID,
		},
	})
	assert.Regexp(t, "FF10137", err)

	mdm.AssertExpectations(t)
	mdi.AssertExpectations(t)

}

func TestSendUnpinnedMessageGetDataFail(t *testing.T) {

	pm, cancel := newTestPrivateMessaging(t)
	defer cancel()

	mii := pm.identity.(*identitymocks.Plugin)
	mii.On("Resolve", pm.ctx, "localorg").Return(&fftypes.Identity{
		Identifier: "localorg",
		OnChain:    "0x12345",
	}, nil)

	groupID := fftypes.NewRandB32()
	nodeID1 := fftypes.NewUUID()
	nodeID2 := fftypes.NewUUID()
	mdm := pm.data.(*datamocks.Manager)
	mdm.On("GetMessageData", pm.ctx, mock.Anything, true).Return(nil, false, fmt.Errorf("pop")).Once()

	mdi := pm.database.(*databasemocks.Plugin)
	mdi.On("GetGroupByHash", pm.ctx, groupID).Return(&fftypes.Group{
		Hash: groupID,
		GroupIdentity: fftypes.GroupIdentity{
			Members: fftypes.Members{
				{Node: nodeID1, Identity: "localorg"},
				{Node: nodeID2, Identity: "remoteorg"},
			},
		},
	}, nil).Once()
	mdi.On("GetNodeByID", pm.ctx, nodeID1).Return(&fftypes.Node{
		ID: nodeID1, Name: "node1", Owner: "localorg", DX: fftypes.DXInfo{Peer: "peer1-local"},
	}, nil).Once()
	mdi.On("GetNodeByID", pm.ctx, nodeID2).Return(&fftypes.Node{
		ID: nodeID2, Name: "node2", Owner: "org1", DX: fftypes.DXInfo{Peer: "peer2-remote"},
	}, nil).Once()

	err := pm.sendUnpinnedMessage(pm.ctx, &fftypes.Message{
		Header: fftypes.MessageHeader{
			Author: "localorg",
			TxType: fftypes.TransactionTypeNone,
			Group:  groupID,
		},
	})
	assert.Regexp(t, "pop", err)

	mdm.AssertExpectations(t)
	mdi.AssertExpectations(t)

}
func TestSendUnpinnedMessageIdentityFail(t *testing.T) {

	pm, cancel := newTestPrivateMessaging(t)
	defer cancel()

	mii := pm.identity.(*identitymocks.Plugin)
	mii.On("Resolve", pm.ctx, "badid").Return(nil, fmt.Errorf("pop"))

	groupID := fftypes.NewRandB32()
	mdi := pm.database.(*databasemocks.Plugin)
	mdi.On("GetGroupByHash", pm.ctx, groupID).Return(&fftypes.Group{
		Hash: groupID,
		GroupIdentity: fftypes.GroupIdentity{
			Members: fftypes.Members{},
		},
	}, nil).Once()

	err := pm.sendUnpinnedMessage(pm.ctx, &fftypes.Message{
		Header: fftypes.MessageHeader{
			Author: "badid",
			TxType: fftypes.TransactionTypeNone,
			Group:  groupID,
		},
	})
	assert.Regexp(t, "pop", err)

	mdi.AssertExpectations(t)

}

func TestSendUnpinnedMessageGroupLookupFail(t *testing.T) {

	pm, cancel := newTestPrivateMessaging(t)
	defer cancel()

	groupID := fftypes.NewRandB32()
	mdi := pm.database.(*databasemocks.Plugin)
	mdi.On("GetGroupByHash", pm.ctx, groupID).Return(nil, fmt.Errorf("pop")).Once()

	err := pm.sendUnpinnedMessage(pm.ctx, &fftypes.Message{
		Header: fftypes.MessageHeader{
			Author: "org1",
			TxType: fftypes.TransactionTypeNone,
			Group:  groupID,
		},
	})
	assert.Regexp(t, "pop", err)

	mdi.AssertExpectations(t)

}

func TestSendUnpinnedMessageInsertFail(t *testing.T) {

	pm, cancel := newTestPrivateMessaging(t)
	defer cancel()

	mii := pm.identity.(*identitymocks.Plugin)
	mii.On("Resolve", pm.ctx, "localorg").Return(&fftypes.Identity{
		Identifier: "localorg",
		OnChain:    "0x12345",
	}, nil)

	dataID := fftypes.NewUUID()
	groupID := fftypes.NewRandB32()
	mdm := pm.data.(*datamocks.Manager)
	mdm.On("ResolveInlineDataPrivate", pm.ctx, "ns1", mock.Anything).Return(fftypes.DataRefs{
		{ID: dataID, Hash: fftypes.NewRandB32()},
	}, nil)

	mdi := pm.database.(*databasemocks.Plugin)
	rag := mdi.On("RunAsGroup", pm.ctx, mock.Anything).Return(nil)
	rag.RunFn = func(a mock.Arguments) {
		err := a[1].(func(context.Context) error)(a[0].(context.Context))
		rag.ReturnArguments = mock.Arguments{err}
	}
	mdi.On("InsertMessageLocal", pm.ctx, mock.Anything).Return(fmt.Errorf("pop")).Once()

	_, err := pm.SendMessage(pm.ctx, "ns1", &fftypes.MessageInOut{
		Message: fftypes.Message{
			Header: fftypes.MessageHeader{
				TxType: fftypes.TransactionTypeNone,
				Group:  groupID,
			},
		},
		InlineData: fftypes.InlineData{
			{Value: fftypes.Byteable(`{"some": "data"}`)},
		},
		Group: &fftypes.InputGroup{
			Members: []fftypes.MemberInput{
				{Identity: "org1"},
			},
		},
	}, false)
	assert.EqualError(t, err, "pop")

	mdm.AssertExpectations(t)
	mdi.AssertExpectations(t)

}

func TestSendUnpinnedMessageResolveGroupFail(t *testing.T) {

	pm, cancel := newTestPrivateMessaging(t)
	defer cancel()

	mii := pm.identity.(*identitymocks.Plugin)
	mii.On("Resolve", pm.ctx, "localorg").Return(&fftypes.Identity{
		Identifier: "localorg",
		OnChain:    "0x12345",
	}, nil)

	dataID := fftypes.NewUUID()
	groupID := fftypes.NewRandB32()
	mdm := pm.data.(*datamocks.Manager)
	mdm.On("ResolveInlineDataPrivate", pm.ctx, "ns1", mock.Anything).Return(fftypes.DataRefs{
		{ID: dataID, Hash: fftypes.NewRandB32()},
	}, nil)

	mdi := pm.database.(*databasemocks.Plugin)
	rag := mdi.On("RunAsGroup", pm.ctx, mock.Anything).Return(nil)
	rag.RunFn = func(a mock.Arguments) {
		err := a[1].(func(context.Context) error)(a[0].(context.Context))
		rag.ReturnArguments = mock.Arguments{err}
	}
	mdi.On("GetGroupByHash", pm.ctx, groupID).Return(nil, fmt.Errorf("pop")).Once()
	mdi.On("InsertMessageLocal", pm.ctx, mock.Anything).Return(nil).Once()

	mdx := pm.exchange.(*dataexchangemocks.Plugin)
	mdx.On("SendMessage", pm.ctx, "peer2-remote", mock.Anything).Return("tracking1", nil).Once()

	_, err := pm.SendMessage(pm.ctx, "ns1", &fftypes.MessageInOut{
		Message: fftypes.Message{
			Header: fftypes.MessageHeader{
				TxType: fftypes.TransactionTypeNone,
				Group:  groupID,
			},
		},
		InlineData: fftypes.InlineData{
			{Value: fftypes.Byteable(`{"some": "data"}`)},
		},
		Group: &fftypes.InputGroup{
			Members: []fftypes.MemberInput{
				{Identity: "org1"},
			},
		},
	}, false)
	assert.EqualError(t, err, "pop")

	mdm.AssertExpectations(t)
	mdi.AssertExpectations(t)

}

func TestSendUnpinnedMessageEventFail(t *testing.T) {

	pm, cancel := newTestPrivateMessaging(t)
	defer cancel()

	mii := pm.identity.(*identitymocks.Plugin)
	mii.On("Resolve", pm.ctx, "localorg").Return(&fftypes.Identity{
		Identifier: "localorg",
		OnChain:    "0x12345",
	}, nil)

	dataID := fftypes.NewUUID()
	groupID := fftypes.NewRandB32()
	nodeID1 := fftypes.NewUUID()
	nodeID2 := fftypes.NewUUID()
	mdm := pm.data.(*datamocks.Manager)
	mdm.On("ResolveInlineDataPrivate", pm.ctx, "ns1", mock.Anything).Return(fftypes.DataRefs{
		{ID: dataID, Hash: fftypes.NewRandB32()},
	}, nil)
	mdm.On("GetMessageData", pm.ctx, mock.Anything, true).Return([]*fftypes.Data{
		{ID: dataID, Value: fftypes.Byteable(`{"some": "data"}`)},
	}, true, nil).Once()

	mdi := pm.database.(*databasemocks.Plugin)
	rag := mdi.On("RunAsGroup", pm.ctx, mock.Anything).Return(nil)
	rag.RunFn = func(a mock.Arguments) {
		err := a[1].(func(context.Context) error)(a[0].(context.Context))
		rag.ReturnArguments = mock.Arguments{err}
	}
	mdi.On("GetGroupByHash", pm.ctx, groupID).Return(&fftypes.Group{
		Hash: groupID,
		GroupIdentity: fftypes.GroupIdentity{
			Members: fftypes.Members{
				{Node: nodeID1, Identity: "localorg"},
				{Node: nodeID2, Identity: "remoteorg"},
			},
		},
	}, nil).Once()
	mdi.On("GetNodeByID", pm.ctx, nodeID1).Return(&fftypes.Node{
		ID: nodeID1, Name: "node1", Owner: "localorg", DX: fftypes.DXInfo{Peer: "peer1-local"},
	}, nil).Once()
	mdi.On("GetNodeByID", pm.ctx, nodeID2).Return(&fftypes.Node{
		ID: nodeID2, Name: "node2", Owner: "org1", DX: fftypes.DXInfo{Peer: "peer2-remote"},
	}, nil).Once()
	mdi.On("InsertMessageLocal", pm.ctx, mock.Anything).Return(nil).Once()
	mdi.On("InsertEvent", pm.ctx, mock.Anything).Return(fmt.Errorf("pop")).Once()

	mdx := pm.exchange.(*dataexchangemocks.Plugin)
	mdx.On("SendMessage", pm.ctx, "peer2-remote", mock.Anything).Return("tracking1", nil).Once()

	_, err := pm.SendMessage(pm.ctx, "ns1", &fftypes.MessageInOut{
		Message: fftypes.Message{
			Header: fftypes.MessageHeader{
				TxType: fftypes.TransactionTypeNone,
				Group:  groupID,
			},
		},
		InlineData: fftypes.InlineData{
			{Value: fftypes.Byteable(`{"some": "data"}`)},
		},
		Group: &fftypes.InputGroup{
			Members: []fftypes.MemberInput{
				{Identity: "org1"},
			},
		},
	}, false)
	assert.EqualError(t, err, "pop")

	mdm.AssertExpectations(t)
	mdi.AssertExpectations(t)

}<|MERGE_RESOLUTION|>--- conflicted
+++ resolved
@@ -68,8 +68,7 @@
 	}, nil, nil).Once()
 	mdi.On("GetGroups", pm.ctx, mock.Anything).Return([]*fftypes.Group{
 		{Hash: fftypes.NewRandB32()},
-<<<<<<< HEAD
-	}, nil).Once()
+	}, nil, nil).Once()
 
 	retMsg := &fftypes.Message{
 		Header: fftypes.MessageHeader{
@@ -78,10 +77,7 @@
 	}
 	msa := pm.syncasync.(*syncasyncmocks.Bridge)
 	msa.On("SendConfirm", pm.ctx, mock.Anything).Return(retMsg, nil).Once()
-=======
-	}, nil, nil).Once()
 	mdi.On("InsertMessageLocal", pm.ctx, mock.Anything).Return(nil).Once()
->>>>>>> de0d3245
 
 	msg, err := pm.SendMessage(pm.ctx, "ns1", &fftypes.MessageInOut{
 		InlineData: fftypes.InlineData{
@@ -278,37 +274,12 @@
 	pm, cancel := newTestPrivateMessaging(t)
 	defer cancel()
 
-<<<<<<< HEAD
 	id1 := fftypes.NewUUID()
 	_, err := pm.sendOrWaitMessage(pm.ctx, &fftypes.Message{
 		Header: fftypes.MessageHeader{Namespace: "ns1"},
 		Data: fftypes.DataRefs{
 			{ID: id1},
 			{ID: id1}, // duplicate
-=======
-	mdi := pm.database.(*databasemocks.Plugin)
-	mdi.On("GetOrganizationByName", pm.ctx, "localorg").Return(&fftypes.Organization{
-		ID: fftypes.NewUUID(),
-	}, nil)
-	mdi.On("GetNodes", pm.ctx, mock.Anything).Return([]*fftypes.Node{
-		{ID: fftypes.NewUUID(), Name: "node1", Owner: "localorg"},
-	}, nil, nil).Once()
-	mdi.On("GetGroups", pm.ctx, mock.Anything).Return([]*fftypes.Group{
-		{Hash: fftypes.NewRandB32()},
-	}, nil, nil).Once()
-
-	mdm := pm.data.(*datamocks.Manager)
-	mdm.On("ResolveInlineDataPrivate", pm.ctx, "ns1", mock.Anything).Return(fftypes.DataRefs{
-		{ /* missing */ },
-	}, nil)
-
-	err := pm.resolveAndSend(pm.ctx, &fftypes.Identity{}, &fftypes.MessageInOut{
-		Message: fftypes.Message{Header: fftypes.MessageHeader{Namespace: "ns1"}},
-		Group: &fftypes.InputGroup{
-			Members: []fftypes.MemberInput{
-				{Identity: "localorg"},
-			},
->>>>>>> de0d3245
 		},
 	}, false)
 	assert.Regexp(t, "FF10144", err)
