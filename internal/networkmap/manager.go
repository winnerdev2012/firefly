// Copyright © 2022 Kaleido, Inc.
//
// SPDX-License-Identifier: Apache-2.0
//
// Licensed under the Apache License, Version 2.0 (the "License");
// you may not use this file except in compliance with the License.
// You may obtain a copy of the License at
//
//     http://www.apache.org/licenses/LICENSE-2.0
//
// Unless required by applicable law or agreed to in writing, software
// distributed under the License is distributed on an "AS IS" BASIS,
// WITHOUT WARRANTIES OR CONDITIONS OF ANY KIND, either express or implied.
// See the License for the specific language governing permissions and
// limitations under the License.

package networkmap

import (
	"context"

	"github.com/hyperledger/firefly-common/pkg/i18n"
	"github.com/hyperledger/firefly/internal/broadcast"
	"github.com/hyperledger/firefly/internal/coremsgs"
	"github.com/hyperledger/firefly/internal/data"
	"github.com/hyperledger/firefly/internal/identity"
	"github.com/hyperledger/firefly/internal/syncasync"
	"github.com/hyperledger/firefly/pkg/core"
	"github.com/hyperledger/firefly/pkg/database"
	"github.com/hyperledger/firefly/pkg/dataexchange"
)

type Manager interface {
	RegisterOrganization(ctx context.Context, ns string, org *core.IdentityCreateDTO, waitConfirm bool) (identity *core.Identity, err error)
	RegisterNode(ctx context.Context, ns string, waitConfirm bool) (node *core.Identity, err error)
	RegisterNodeOrganization(ctx context.Context, ns string, waitConfirm bool) (org *core.Identity, err error)
	RegisterIdentity(ctx context.Context, ns string, dto *core.IdentityCreateDTO, waitConfirm bool) (identity *core.Identity, err error)
	UpdateIdentity(ctx context.Context, ns string, id string, dto *core.IdentityUpdateDTO, waitConfirm bool) (identity *core.Identity, err error)

	GetOrganizationByNameOrID(ctx context.Context, ns, nameOrID string) (*core.Identity, error)
	GetOrganizations(ctx context.Context, ns string, filter database.AndFilter) ([]*core.Identity, *database.FilterResult, error)
	GetOrganizationsWithVerifiers(ctx context.Context, ns string, filter database.AndFilter) ([]*core.IdentityWithVerifiers, *database.FilterResult, error)
	GetNodeByNameOrID(ctx context.Context, ns, nameOrID string) (*core.Identity, error)
	GetNodes(ctx context.Context, ns string, filter database.AndFilter) ([]*core.Identity, *database.FilterResult, error)
	GetIdentityByID(ctx context.Context, ns string, id string) (*core.Identity, error)
	GetIdentityByIDWithVerifiers(ctx context.Context, ns, id string) (*core.IdentityWithVerifiers, error)
	GetIdentityByDID(ctx context.Context, ns, did string) (*core.Identity, error)
	GetIdentityByDIDWithVerifiers(ctx context.Context, ns, did string) (*core.IdentityWithVerifiers, error)
	GetIdentities(ctx context.Context, ns string, filter database.AndFilter) ([]*core.Identity, *database.FilterResult, error)
	GetIdentitiesWithVerifiers(ctx context.Context, ns string, filter database.AndFilter) ([]*core.IdentityWithVerifiers, *database.FilterResult, error)
	GetIdentityVerifiers(ctx context.Context, ns, id string, filter database.AndFilter) ([]*core.Verifier, *database.FilterResult, error)
	GetVerifiers(ctx context.Context, ns string, filter database.AndFilter) ([]*core.Verifier, *database.FilterResult, error)
	GetVerifierByHash(ctx context.Context, ns, hash string) (*core.Verifier, error)
	GetDIDDocForIndentityByID(ctx context.Context, ns, id string) (*DIDDocument, error)
	GetDIDDocForIndentityByDID(ctx context.Context, ns, did string) (*DIDDocument, error)
}

type networkMap struct {
	ctx       context.Context
	database  database.Plugin
	data      data.Manager
	broadcast broadcast.Manager
	exchange  dataexchange.Plugin
	identity  identity.Manager
	syncasync syncasync.Bridge
}

<<<<<<< HEAD
func NewNetworkMap(ctx context.Context, di database.Plugin, dm data.Manager, bm broadcast.Manager, dx dataexchange.Plugin, im identity.Manager, sa syncasync.Bridge) (Manager, error) {
	if di == nil || dm == nil || bm == nil || dx == nil || im == nil {
		return nil, i18n.NewError(ctx, coremsgs.MsgInitializationNilDepError)
=======
func NewNetworkMap(ctx context.Context, di database.Plugin, bm broadcast.Manager, dx dataexchange.Plugin, im identity.Manager, sa syncasync.Bridge) (Manager, error) {
	if di == nil || bm == nil || dx == nil || im == nil {
		return nil, i18n.NewError(ctx, coremsgs.MsgInitializationNilDepError, "NetworkMap")
>>>>>>> d9d744f5
	}

	nm := &networkMap{
		ctx:       ctx,
		database:  di,
		data:      dm,
		broadcast: bm,
		exchange:  dx,
		identity:  im,
		syncasync: sa,
	}
	return nm, nil
}<|MERGE_RESOLUTION|>--- conflicted
+++ resolved
@@ -65,15 +65,9 @@
 	syncasync syncasync.Bridge
 }
 
-<<<<<<< HEAD
 func NewNetworkMap(ctx context.Context, di database.Plugin, dm data.Manager, bm broadcast.Manager, dx dataexchange.Plugin, im identity.Manager, sa syncasync.Bridge) (Manager, error) {
 	if di == nil || dm == nil || bm == nil || dx == nil || im == nil {
-		return nil, i18n.NewError(ctx, coremsgs.MsgInitializationNilDepError)
-=======
-func NewNetworkMap(ctx context.Context, di database.Plugin, bm broadcast.Manager, dx dataexchange.Plugin, im identity.Manager, sa syncasync.Bridge) (Manager, error) {
-	if di == nil || bm == nil || dx == nil || im == nil {
 		return nil, i18n.NewError(ctx, coremsgs.MsgInitializationNilDepError, "NetworkMap")
->>>>>>> d9d744f5
 	}
 
 	nm := &networkMap{
