// Copyright © 2022 Kaleido, Inc.
//
// SPDX-License-Identifier: Apache-2.0
//
// Licensed under the Apache License, Version 2.0 (the "License");
// you may not use this file except in compliance with the License.
// You may obtain a copy of the License at
//
//     http://www.apache.org/licenses/LICENSE-2.0
//
// Unless required by applicable law or agreed to in writing, software
// distributed under the License is distributed on an "AS IS" BASIS,
// WITHOUT WARRANTIES OR CONDITIONS OF ANY KIND, either express or implied.
// See the License for the specific language governing permissions and
// limitations under the License.

package coremsgs

import (
	"github.com/hyperledger/firefly-common/pkg/i18n"
	"golang.org/x/text/language"
)

var ffc = func(key, translation, fieldType string) i18n.ConfigMessageKey {
	return i18n.FFC(language.AmericanEnglish, key, translation, fieldType)
}

//revive:disable
var (
	ConfigGlobalMigrationsAuto      = ffc("config.global.migrations.auto", "Enables automatic database migrations", i18n.BooleanType)
	ConfigGlobalMigrationsDirectory = ffc("config.global.migrations.directory", "The directory containing the numerically ordered migration DDL files to apply to the database", i18n.StringType)
	ConfigGlobalShutdownTimeout     = ffc("config.global.shutdownTimeout", "The maximum amount of time to wait for any open HTTP requests to finish before shutting down the HTTP server", i18n.TimeDurationType)

	ConfigLegacyAdmin     = ffc("config.admin.enabled", "Deprecated - use spi.enabled instead", i18n.BooleanType)
	ConfigSPIAddress      = ffc("config.spi.address", "The IP address on which the admin HTTP API should listen", "IP Address "+i18n.StringType)
	ConfigSPIEnabled      = ffc("config.spi.enabled", "Enables the admin HTTP API", i18n.BooleanType)
	ConfigSPIPort         = ffc("config.spi.port", "The port on which the admin HTTP API should listen", i18n.IntType)
	ConfigSPIPublicURL    = ffc("config.spi.publicURL", "The fully qualified public URL for the admin API. This is used for building URLs in HTTP responses and in OpenAPI Spec generation", "URL "+i18n.StringType)
	ConfigSPIReadTimeout  = ffc("config.spi.readTimeout", "The maximum time to wait when reading from an HTTP connection", i18n.TimeDurationType)
	ConfigSPIWriteTimeout = ffc("config.spi.writeTimeout", "The maximum time to wait when writing to an HTTP connection", i18n.TimeDurationType)

	ConfigAPIDefaultFilterLimit        = ffc("config.api.defaultFilterLimit", "The maximum number of rows to return if no limit is specified on an API request", i18n.IntType)
	ConfigAPIMaxFilterLimit            = ffc("config.api.maxFilterLimit", "The largest value of `limit` that an HTTP client can specify in a request", i18n.IntType)
	ConfigAPIRequestMaxTimeout         = ffc("config.api.requestMaxTimeout", "The maximum amount of time that an HTTP client can specify in a `Request-Timeout` header to keep a specific request open", i18n.TimeDurationType)
	ConfigAssetManagerKeyNormalization = ffc("config.asset.manager.keyNormalization", "Mechanism to normalize keys before using them. Valid options are `blockchain_plugin` - use blockchain plugin (default) or `none` - do not attempt normalization (deprecated - use namespaces.predefined[].asset.manager.keyNormalization)", i18n.StringType)

	ConfigBatchManagerMinimumPollDelay = ffc("config.batch.manager.minimumPollDelay", "The minimum time the batch manager waits between polls on the DB - to prevent thrashing", i18n.TimeDurationType)
	ConfigBatchManagerPollTimeout      = ffc("config.batch.manager.pollTimeout", "How long to wait without any notifications of new messages before doing a page query", i18n.TimeDurationType)
	ConfigBatchManagerReadPageSize     = ffc("config.batch.manager.readPageSize", "The size of each page of messages read from the database into memory when assembling batches", i18n.IntType)

	ConfigBlobreceiverWorkerBatchMaxInserts = ffc("config.blobreceiver.worker.batchMaxInserts", "The maximum number of items the blob receiver worker will insert in a batch", i18n.IntType)
	ConfigBlobreceiverWorkerBatchTimeout    = ffc("config.blobreceiver.worker.batchTimeout", "The maximum amount of the the blob receiver worker will wait", i18n.TimeDurationType)
	ConfigBlobreceiverWorkerCount           = ffc("config.blobreceiver.worker.count", "The number of blob receiver workers", i18n.IntType)

	ConfigBlockchainType = ffc("config.blockchain.type", "A string defining which type of blockchain plugin to use. This tells FireFly which type of configuration to load for the rest of the `blockchain` section", i18n.StringType)

	ConfigBlockchainEthereumAddressResolverBodyTemplate          = ffc("config.blockchain.ethereum.addressResolver.bodyTemplate", "The body go template string to use when making HTTP requests", i18n.GoTemplateType)
	ConfigBlockchainEthereumAddressResolverCustomClient          = ffc("config.blockchain.ethereum.addressResolver.customClient", "Used for testing purposes only", i18n.IgnoredType)
	ConfigBlockchainEthereumAddressResolverExpectContinueTimeout = ffc("config.blockchain.ethereum.addressResolver.expectContinueTimeout", "See [ExpectContinueTimeout in the Go docs](https://pkg.go.dev/net/http#Transport)", i18n.TimeDurationType)
	ConfigBlockchainEthereumAddressResolverHeaders               = ffc("config.blockchain.ethereum.addressResolver.headers", "Adds custom headers to HTTP requests", i18n.StringType)
	ConfigBlockchainEthereumAddressResolverIdleTimeout           = ffc("config.blockchain.ethereum.addressResolver.idleTimeout", "The max duration to hold a HTTP keepalive connection between calls", i18n.TimeDurationType)
	ConfigBlockchainEthereumAddressResolverMaxIdleConns          = ffc("config.blockchain.ethereum.addressResolver.maxIdleConns", "The max number of idle connections to hold pooled", i18n.IntType)
	ConfigBlockchainEthereumAddressResolverMethod                = ffc("config.blockchain.ethereum.addressResolver.method", "The HTTP method to use when making requests to the Address Resolver", i18n.StringType)

	ConfigBlockchainEthereumAddressResolverResponseField  = ffc("config.blockchain.ethereum.addressResolver.responseField", "The name of a JSON field that is provided in the response, that contains the ethereum address (default `address`)", i18n.StringType)
	ConfigBlockchainEthereumAddressResolverRetainOriginal = ffc("config.blockchain.ethereum.addressResolver.retainOriginal", "When true the original pre-resolved string is retained after the lookup, and passed down to Ethconnect as the from address", i18n.BooleanType)
	ConfigBlockchainEthereumAddressResolverURL            = ffc("config.blockchain.ethereum.addressResolver.url", "The URL of the Address Resolver", i18n.StringType)
	ConfigBlockchainEthereumAddressResolverURLTemplate    = ffc("config.blockchain.ethereum.addressResolver.urlTemplate", "The URL Go template string to use when calling the Address Resolver", i18n.GoTemplateType)

	ConfigBlockchainEthereumAddressResolverProxyURL = ffc("config.blockchain.ethereum.addressResolver.proxy.url", "Optional HTTP proxy server to use when connecting to the Address Resolver", "URL "+i18n.StringType)

	ConfigBlockchainEthereumEthconnectBatchSize    = ffc("config.blockchain.ethereum.ethconnect.batchSize", "The number of events Ethconnect should batch together for delivery to FireFly core. Only applies when automatically creating a new event stream", i18n.IntType)
	ConfigBlockchainEthereumEthconnectBatchTimeout = ffc("config.blockchain.ethereum.ethconnect.batchTimeout", "How long Ethconnect should wait for new events to arrive and fill a batch, before sending the batch to FireFly core. Only applies when automatically creating a new event stream", i18n.TimeDurationType)
	ConfigBlockchainEthereumEthconnectInstance     = ffc("config.blockchain.ethereum.ethconnect.instance", "The Ethereum address of the FireFly BatchPin smart contract that has been deployed to the blockchain (deprecated - use namespaces.predefined[].multiparty.contract[].location.address)", "Address "+i18n.StringType)
	ConfigBlockchainEthereumEthconnectFromBlock    = ffc("config.blockchain.ethereum.ethconnect.fromBlock", "The first event this FireFly instance should listen to from the BatchPin smart contract. Default=0. Only affects initial creation of the event stream (deprecated - use namespaces.predefined[].multiparty.contract[].location.firstEvent)", "Address "+i18n.StringType)
	ConfigBlockchainEthereumEthconnectPrefixLong   = ffc("config.blockchain.ethereum.ethconnect.prefixLong", "The prefix that will be used for Ethconnect specific HTTP headers when FireFly makes requests to Ethconnect", i18n.StringType)
	ConfigBlockchainEthereumEthconnectPrefixShort  = ffc("config.blockchain.ethereum.ethconnect.prefixShort", "The prefix that will be used for Ethconnect specific query parameters when FireFly makes requests to Ethconnect", i18n.StringType)
	ConfigBlockchainEthereumEthconnectTopic        = ffc("config.blockchain.ethereum.ethconnect.topic", "The websocket listen topic that the node should register on, which is important if there are multiple nodes using a single ethconnect", i18n.StringType)
	ConfigBlockchainEthereumEthconnectURL          = ffc("config.blockchain.ethereum.ethconnect.url", "The URL of the Ethconnect instance", "URL "+i18n.StringType)
	ConfigBlockchainEthereumEthconnectProxyURL     = ffc("config.blockchain.ethereum.ethconnect.proxy.url", "Optional HTTP proxy server to use when connecting to Ethconnect", "URL "+i18n.StringType)

	ConfigBlockchainEthereumFFTMURL      = ffc("config.blockchain.ethereum.fftm.url", "The URL of the FireFly Transaction Manager runtime, if enabled", i18n.StringType)
	ConfigBlockchainEthereumFFTMProxyURL = ffc("config.blockchain.ethereum.fftm.proxy.url", "Optional HTTP proxy server to use when connecting to the Transaction Manager", i18n.StringType)

	ConfigBlockchainFabricFabconnectBatchSize    = ffc("config.blockchain.fabric.fabconnect.batchSize", "The number of events Fabconnect should batch together for delivery to FireFly core. Only applies when automatically creating a new event stream", i18n.IntType)
	ConfigBlockchainFabricFabconnectBatchTimeout = ffc("config.blockchain.fabric.fabconnect.batchTimeout", "The maximum amount of time to wait for a batch to complete", i18n.TimeDurationType)
	ConfigBlockchainFabricFabconnectChaincode    = ffc("config.blockchain.fabric.fabconnect.chaincode", "The name of the Fabric chaincode that FireFly will use for BatchPin transactions (deprecated - use namespaces.predefined[].multiparty.contract[].location.chaincode)", i18n.StringType)
	ConfigBlockchainFabricFabconnectChannel      = ffc("config.blockchain.fabric.fabconnect.channel", "The Fabric channel that FireFly will use for BatchPin transactions (deprecated - use namespaces.predefined[].multiparty.contract[].location.channel)", i18n.StringType)
	ConfigBlockchainFabricFabconnectPrefixLong   = ffc("config.blockchain.fabric.fabconnect.prefixLong", "The prefix that will be used for Fabconnect specific HTTP headers when FireFly makes requests to Fabconnect", i18n.StringType)
	ConfigBlockchainFabricFabconnectPrefixShort  = ffc("config.blockchain.fabric.fabconnect.prefixShort", "The prefix that will be used for Fabconnect specific query parameters when FireFly makes requests to Fabconnect", i18n.StringType)
	ConfigBlockchainFabricFabconnectSigner       = ffc("config.blockchain.fabric.fabconnect.signer", "The Fabric signing key to use when submitting transactions to Fabconnect", i18n.StringType)
	ConfigBlockchainFabricFabconnectTopic        = ffc("config.blockchain.fabric.fabconnect.topic", "The websocket listen topic that the node should register on, which is important if there are multiple nodes using a single Fabconnect", i18n.StringType)
	ConfigBlockchainFabricFabconnectURL          = ffc("config.blockchain.fabric.fabconnect.url", "The URL of the Fabconnect instance", "URL "+i18n.StringType)
	ConfigBlockchainFabricFabconnectProxyURL     = ffc("config.blockchain.fabric.fabconnect.proxy.url", "Optional HTTP proxy server to use when connecting to Fabconnect", "URL "+i18n.StringType)

	ConfigCacheBlockchainTTL  = ffc("config.cache.blockchain.ttl", "Time to live for blockchain cache items", i18n.StringType)
	ConfigCacheBlockchainSize = ffc("config.cache.blockchain.limit", "Max number of cache items for blockchain plugin cache", i18n.StringType)

	ConfigCacheOperationsTTL  = ffc("config.cache.operations.ttl", "Time to live for operation cache items", i18n.StringType)
	ConfigCacheOperationsSize = ffc("config.cache.operations.limit", "Max number of cache items for operations", i18n.StringType)

	ConfigCacheBatchLimit           = ffc("config.batch.cache.limit", "Max number of cache items for batches", i18n.StringType)
	ConfigCacheBlockchainEventLimit = ffc("config.blockchainevent.cache.limit", "Max number of cache items for blockchain events", i18n.StringType)
	ConfigCacheListenerTopicLimit   = ffc("config.event.listenerTopic.cache.limit", "Max number of cache items for blockchain listener topics", i18n.StringType)
	ConfigCacheGroupLimit           = ffc("config.group.cache.limit", "Max number of cache items for private group addresses", i18n.StringType)

	ConfigPluginDatabase     = ffc("config.plugins.database", "The list of configured Database plugins", i18n.StringType)
	ConfigPluginDatabaseName = ffc("config.plugins.database[].name", "The name of the Database plugin", i18n.StringType)
	ConfigPluginDatabaseType = ffc("config.plugins.database[].type", "The type of the configured Database plugin", i18n.StringType)

	ConfigPluginDatabasePostgresMaxConnIdleTime = ffc("config.plugins.database[].postgres.maxConnIdleTime", "The maximum amount of time a database connection can be idle", i18n.TimeDurationType)
	ConfigPluginDatabasePostgresMaxConnLifetime = ffc("config.plugins.database[].postgres.maxConnLifetime", "The maximum amount of time to keep a database connection open", i18n.TimeDurationType)
	ConfigPluginDatabasePostgresMaxConns        = ffc("config.plugins.database[].postgres.maxConns", "Maximum connections to the database", i18n.IntType)
	ConfigPluginDatabasePostgresMaxIdleConns    = ffc("config.plugins.database[].postgres.maxIdleConns", "The maximum number of idle connections to the database", i18n.IntType)
	ConfigPluginDatabasePostgresURL             = ffc("config.plugins.database[].postgres.url", "The PostgreSQL connection string for the database", i18n.StringType)

	ConfigPluginDatabaseSqlite3MaxConnIdleTime = ffc("config.plugins.database[].sqlite3.maxConnIdleTime", "The maximum amount of time a database connection can be idle", i18n.TimeDurationType)
	ConfigPluginDatabaseSqlite3MaxConnLifetime = ffc("config.plugins.database[].sqlite3.maxConnLifetime", "The maximum amount of time to keep a database connection open", i18n.TimeDurationType)
	ConfigPluginDatabaseSqlite3MaxConns        = ffc("config.plugins.database[].sqlite3.maxConns", "Maximum connections to the database", i18n.IntType)
	ConfigPluginDatabaseSqlite3MaxIdleConns    = ffc("config.plugins.database[].sqlite3.maxIdleConns", "The maximum number of idle connections to the database", i18n.IntType)
	ConfigPluginDatabaseSqlite3URL             = ffc("config.plugins.database[].sqlite3.url", "The SQLite connection string for the database", i18n.StringType)

	ConfigPluginBlockchain     = ffc("config.plugins.blockchain", "The list of configured Blockchain plugins", i18n.StringType)
	ConfigPluginBlockchainName = ffc("config.plugins.blockchain[].name", "The name of the configured Blockchain plugin", i18n.StringType)
	ConfigPluginBlockchainType = ffc("config.plugins.blockchain[].type", "The type of the configured Blockchain Connector plugin", i18n.StringType)

	ConfigPluginBlockchainEthereumAddressResolverBodyTemplate          = ffc("config.plugins.blockchain[].ethereum.addressResolver.bodyTemplate", "The body go template string to use when making HTTP requests", i18n.GoTemplateType)
	ConfigPluginBlockchainEthereumAddressResolverCustomClient          = ffc("config.plugins.blockchain[].ethereum.addressResolver.customClient", "Used for testing purposes only", i18n.IgnoredType)
	ConfigPluginBlockchainEthereumAddressResolverExpectContinueTimeout = ffc("config.plugins.blockchain[].ethereum.addressResolver.expectContinueTimeout", "See [ExpectContinueTimeout in the Go docs](https://pkg.go.dev/net/http#Transport)", i18n.TimeDurationType)
	ConfigPluginBlockchainEthereumAddressResolverHeaders               = ffc("config.plugins.blockchain[].ethereum.addressResolver.headers", "Adds custom headers to HTTP requests", i18n.StringType)
	ConfigPluginBlockchainEthereumAddressResolverIdleTimeout           = ffc("config.plugins.blockchain[].ethereum.addressResolver.idleTimeout", "The max duration to hold a HTTP keepalive connection between calls", i18n.TimeDurationType)
	ConfigPluginBlockchainEthereumAddressResolverMaxIdleConns          = ffc("config.plugins.blockchain[].ethereum.addressResolver.maxIdleConns", "The max number of idle connections to hold pooled", i18n.IntType)
	ConfigPluginBlockchainEthereumAddressResolverMethod                = ffc("config.plugins.blockchain[].ethereum.addressResolver.method", "The HTTP method to use when making requests to the Address Resolver", i18n.StringType)

	ConfigPluginBlockchainEthereumAddressResolverResponseField  = ffc("config.plugins.blockchain[].ethereum.addressResolver.responseField", "The name of a JSON field that is provided in the response, that contains the ethereum address (default `address`)", i18n.StringType)
	ConfigPluginBlockchainEthereumAddressResolverRetainOriginal = ffc("config.plugins.blockchain[].ethereum.addressResolver.retainOriginal", "When true the original pre-resolved string is retained after the lookup, and passed down to Ethconnect as the from address", i18n.BooleanType)
	ConfigPluginBlockchainEthereumAddressResolverURL            = ffc("config.plugins.blockchain[].ethereum.addressResolver.url", "The URL of the Address Resolver", i18n.StringType)
	ConfigPluginBlockchainEthereumAddressResolverURLTemplate    = ffc("config.plugins.blockchain[].ethereum.addressResolver.urlTemplate", "The URL Go template string to use when calling the Address Resolver", i18n.GoTemplateType)

	ConfigPluginBlockchainEthereumAddressResolverProxyURL = ffc("config.plugins.blockchain[].ethereum.addressResolver.proxy.url", "Optional HTTP proxy server to use when connecting to the Address Resolver", "URL "+i18n.StringType)

	ConfigPluginBlockchainEthereumEthconnectBatchSize    = ffc("config.plugins.blockchain[].ethereum.ethconnect.batchSize", "The number of events Ethconnect should batch together for delivery to FireFly core. Only applies when automatically creating a new event stream", i18n.IntType)
	ConfigPluginBlockchainEthereumEthconnectBatchTimeout = ffc("config.plugins.blockchain[].ethereum.ethconnect.batchTimeout", "How long Ethconnect should wait for new events to arrive and fill a batch, before sending the batch to FireFly core. Only applies when automatically creating a new event stream", i18n.TimeDurationType)
	ConfigPluginBlockchainEthereumEthconnectInstance     = ffc("config.plugins.blockchain[].ethereum.ethconnect.instance", "The Ethereum address of the FireFly BatchPin smart contract that has been deployed to the blockchain", "Address "+i18n.StringType)
	ConfigPluginBlockchainEthereumEthconnectFromBlock    = ffc("config.plugins.blockchain[].ethereum.ethconnect.fromBlock", "The first event this FireFly instance should listen to from the BatchPin smart contract. Default=0. Only affects initial creation of the event stream", "Address "+i18n.StringType)
	ConfigPluginBlockchainEthereumEthconnectPrefixLong   = ffc("config.plugins.blockchain[].ethereum.ethconnect.prefixLong", "The prefix that will be used for Ethconnect specific HTTP headers when FireFly makes requests to Ethconnect", i18n.StringType)
	ConfigPluginBlockchainEthereumEthconnectPrefixShort  = ffc("config.plugins.blockchain[].ethereum.ethconnect.prefixShort", "The prefix that will be used for Ethconnect specific query parameters when FireFly makes requests to Ethconnect", i18n.StringType)
	ConfigPluginBlockchainEthereumEthconnectTopic        = ffc("config.plugins.blockchain[].ethereum.ethconnect.topic", "The websocket listen topic that the node should register on, which is important if there are multiple nodes using a single ethconnect", i18n.StringType)
	ConfigPluginBlockchainEthereumEthconnectURL          = ffc("config.plugins.blockchain[].ethereum.ethconnect.url", "The URL of the Ethconnect instance", "URL "+i18n.StringType)
	ConfigPluginBlockchainEthereumEthconnectProxyURL     = ffc("config.plugins.blockchain[].ethereum.ethconnect.proxy.url", "Optional HTTP proxy server to use when connecting to Ethconnect", "URL "+i18n.StringType)

	ConfigPluginBlockchainEthereumFFTMURL      = ffc("config.plugins.blockchain[].ethereum.fftm.url", "The URL of the FireFly Transaction Manager runtime, if enabled", i18n.StringType)
	ConfigPluginBlockchainEthereumFFTMProxyURL = ffc("config.plugins.blockchain[].ethereum.fftm.proxy.url", "Optional HTTP proxy server to use when connecting to the Transaction Manager", i18n.StringType)

	ConfigPluginBlockchainFabricFabconnectBatchSize    = ffc("config.plugins.blockchain[].fabric.fabconnect.batchSize", "The number of events Fabconnect should batch together for delivery to FireFly core. Only applies when automatically creating a new event stream", i18n.IntType)
	ConfigPluginBlockchainFabricFabconnectBatchTimeout = ffc("config.plugins.blockchain[].fabric.fabconnect.batchTimeout", "The maximum amount of time to wait for a batch to complete", i18n.TimeDurationType)
	ConfigPluginBlockchainFabricFabconnectPrefixLong   = ffc("config.plugins.blockchain[].fabric.fabconnect.prefixLong", "The prefix that will be used for Fabconnect specific HTTP headers when FireFly makes requests to Fabconnect", i18n.StringType)
	ConfigPluginBlockchainFabricFabconnectPrefixShort  = ffc("config.plugins.blockchain[].fabric.fabconnect.prefixShort", "The prefix that will be used for Fabconnect specific query parameters when FireFly makes requests to Fabconnect", i18n.StringType)
	ConfigPluginBlockchainFabricFabconnectSigner       = ffc("config.plugins.blockchain[].fabric.fabconnect.signer", "The Fabric signing key to use when submitting transactions to Fabconnect", i18n.StringType)
	ConfigPluginBlockchainFabricFabconnectTopic        = ffc("config.plugins.blockchain[].fabric.fabconnect.topic", "The websocket listen topic that the node should register on, which is important if there are multiple nodes using a single Fabconnect", i18n.StringType)
	ConfigPluginBlockchainFabricFabconnectURL          = ffc("config.plugins.blockchain[].fabric.fabconnect.url", "The URL of the Fabconnect instance", "URL "+i18n.StringType)
	ConfigPluginBlockchainFabricFabconnectProxyURL     = ffc("config.plugins.blockchain[].fabric.fabconnect.proxy.url", "Optional HTTP proxy server to use when connecting to Fabconnect", "URL "+i18n.StringType)
	ConfigPluginBlockchainFabricFabconnectChaincode    = ffc("config.plugins.blockchain[].fabric.fabconnect.chaincode", "The name of the Fabric chaincode that FireFly will use for BatchPin transactions (deprecated - use fireflyContract[].chaincode)", i18n.StringType)
	ConfigPluginBlockchainFabricFabconnectChannel      = ffc("config.plugins.blockchain[].fabric.fabconnect.channel", "The Fabric channel that FireFly will use for BatchPin transactions", i18n.StringType)

	ConfigBroadcastBatchAgentTimeout = ffc("config.broadcast.batch.agentTimeout", "How long to keep around a batching agent for a sending identity before disposal", i18n.StringType)
	ConfigBroadcastBatchPayloadLimit = ffc("config.broadcast.batch.payloadLimit", "The maximum payload size of a batch for broadcast messages", i18n.ByteSizeType)
	ConfigBroadcastBatchSize         = ffc("config.broadcast.batch.size", "The maximum number of messages that can be packed into a batch", i18n.IntType)
	ConfigBroadcastBatchTimeout      = ffc("config.broadcast.batch.timeout", "The timeout to wait for a batch to fill, before sending", i18n.TimeDurationType)

	ConfigDatabaseType = ffc("config.database.type", "The type of the database interface plugin to use", i18n.IntType)

	ConfigDatabasePostgresMaxConnIdleTime = ffc("config.database.postgres.maxConnIdleTime", "The maximum amount of time a database connection can be idle", i18n.TimeDurationType)
	ConfigDatabasePostgresMaxConnLifetime = ffc("config.database.postgres.maxConnLifetime", "The maximum amount of time to keep a database connection open", i18n.TimeDurationType)
	ConfigDatabasePostgresMaxConns        = ffc("config.database.postgres.maxConns", "Maximum connections to the database", i18n.IntType)
	ConfigDatabasePostgresMaxIdleConns    = ffc("config.database.postgres.maxIdleConns", "The maximum number of idle connections to the database", i18n.IntType)
	ConfigDatabasePostgresURL             = ffc("config.database.postgres.url", "The PostgreSQL connection string for the database", i18n.StringType)

	ConfigDatabaseSqlite3MaxConnIdleTime = ffc("config.database.sqlite3.maxConnIdleTime", "The maximum amount of time a database connection can be idle", i18n.TimeDurationType)
	ConfigDatabaseSqlite3MaxConnLifetime = ffc("config.database.sqlite3.maxConnLifetime", "The maximum amount of time to keep a database connection open", i18n.TimeDurationType)
	ConfigDatabaseSqlite3MaxConns        = ffc("config.database.sqlite3.maxConns", "Maximum connections to the database", i18n.IntType)
	ConfigDatabaseSqlite3MaxIdleConns    = ffc("config.database.sqlite3.maxIdleConns", "The maximum number of idle connections to the database", i18n.IntType)
	ConfigDatabaseSqlite3URL             = ffc("config.database.sqlite3.url", "The SQLite connection string for the database", i18n.StringType)

	ConfigDataexchangeType = ffc("config.dataexchange.type", "The Data Exchange plugin to use", i18n.StringType)

	ConfigDataexchangeFfdxInitEnabled     = ffc("config.dataexchange.ffdx.initEnabled", "Instructs FireFly to always post all current nodes to the `/init` API before connecting or reconnecting to the connector", i18n.BooleanType)
	ConfigDataexchangeFfdxManifestEnabled = ffc("config.dataexchange.ffdx.manifestEnabled", "Determines whether to require+validate a manifest from other DX instances in the network. Must be supported by the connector", i18n.StringType)
	ConfigDataexchangeFfdxURL             = ffc("config.dataexchange.ffdx.url", "The URL of the Data Exchange instance", "URL "+i18n.StringType)

	ConfigDataexchangeFfdxProxyURL = ffc("config.dataexchange.ffdx.proxy.url", "Optional HTTP proxy server to use when connecting to the Data Exchange", "URL "+i18n.StringType)

	ConfigPluginDataexchange     = ffc("config.plugins.dataexchange", "The array of configured Data Exchange plugins ", i18n.StringType)
	ConfigPluginDataexchangeType = ffc("config.plugins.dataexchange[].type", "The Data Exchange plugin to use", i18n.StringType)
	ConfigPluginDataexchangeName = ffc("config.plugins.dataexchange[].name", "The name of the configured Data Exchange plugin", i18n.StringType)

	ConfigPluginDataexchangeFfdxInitEnabled     = ffc("config.plugins.dataexchange[].ffdx.initEnabled", "Instructs FireFly to always post all current nodes to the `/init` API before connecting or reconnecting to the connector", i18n.BooleanType)
	ConfigPluginDataexchangeFfdxManifestEnabled = ffc("config.plugins.dataexchange[].ffdx.manifestEnabled", "Determines whether to require+validate a manifest from other DX instances in the network. Must be supported by the connector", i18n.StringType)
	ConfigPluginDataexchangeFfdxURL             = ffc("config.plugins.dataexchange[].ffdx.url", "The URL of the Data Exchange instance", "URL "+i18n.StringType)

	ConfigPluginDataexchangeFfdxProxyURL = ffc("config.plugins.dataexchange[].ffdx.proxy.url", "Optional HTTP proxy server to use when connecting to the Data Exchange", "URL "+i18n.StringType)

	ConfigDebugPort = ffc("config.debug.port", "An HTTP port on which to enable the go debugger", i18n.IntType)

	ConfigDownloadWorkerCount       = ffc("config.download.worker.count", "The number of download workers", i18n.IntType)
	ConfigDownloadWorkerQueueLength = ffc("config.download.worker.queueLength", "The length of the work queue in the channel to the workers - defaults to 2x the worker count", i18n.IntType)

	ConfigEventAggregatorBatchSize         = ffc("config.event.aggregator.batchSize", "The maximum number of records to read from the DB before performing an aggregation run", i18n.ByteSizeType)
	ConfigEventAggregatorBatchTimeout      = ffc("config.event.aggregator.batchTimeout", "How long to wait for new events to arrive before performing aggregation on a page of events", i18n.TimeDurationType)
	ConfigEventAggregatorFirstEvent        = ffc("config.event.aggregator.firstEvent", "The first event the aggregator should process, if no previous offest is stored in the DB. Valid options are `oldest` or `newest`", i18n.StringType)
	ConfigEventAggregatorPollTimeout       = ffc("config.event.aggregator.pollTimeout", "The time to wait without a notification of new events, before trying a select on the table", i18n.TimeDurationType)
	ConfigEventAggregatorRewindQueueLength = ffc("config.event.aggregator.rewindQueueLength", "The size of the queue into the rewind dispatcher", i18n.IntType)
	ConfigEventAggregatorRewindTimout      = ffc("config.event.aggregator.rewindTimeout", "The minimum time to wait for rewinds to accumulate before resolving them", i18n.TimeDurationType)
	ConfigEventAggregatorRewindQueryLimit  = ffc("config.event.aggregator.rewindQueryLimit", "Safety limit on the maximum number of records to search when performing queries to search for rewinds", i18n.IntType)
	ConfigEventDbeventsBufferSize          = ffc("config.event.dbevents.bufferSize", "The size of the buffer of change events", i18n.ByteSizeType)

	ConfigEventDispatcherBatchTimeout = ffc("config.event.dispatcher.batchTimeout", "A short time to wait for new events to arrive before re-polling for new events", i18n.TimeDurationType)
	ConfigEventDispatcherBufferLength = ffc("config.event.dispatcher.bufferLength", "The number of events + attachments an individual dispatcher should hold in memory ready for delivery to the subscription", i18n.IntType)
	ConfigEventDispatcherPollTimeout  = ffc("config.event.dispatcher.pollTimeout", "The time to wait without a notification of new events, before trying a select on the table", i18n.TimeDurationType)

	ConfigEventTransportsDefault = ffc("config.event.transports.default", "The default event transport for new subscriptions", i18n.StringType)
	ConfigEventTransportsEnabled = ffc("config.event.transports.enabled", "Which event interface plugins are enabled", i18n.BooleanType)

	ConfigHistogramsMaxChartRows = ffc("config.histograms.maxChartRows", "The maximum rows to fetch for each histogram bucket", i18n.IntType)

	ConfigHTTPAddress      = ffc("config.http.address", "The IP address on which the HTTP API should listen", "IP Address "+i18n.StringType)
	ConfigHTTPPort         = ffc("config.http.port", "The port on which the HTTP API should listen", i18n.IntType)
	ConfigHTTPPublicURL    = ffc("config.http.publicURL", "The fully qualified public URL for the API. This is used for building URLs in HTTP responses and in OpenAPI Spec generation", "URL "+i18n.StringType)
	ConfigHTTPReadTimeout  = ffc("config.http.readTimeout", "The maximum time to wait when reading from an HTTP connection", i18n.TimeDurationType)
	ConfigHTTPWriteTimeout = ffc("config.http.writeTimeout", "The maximum time to wait when writing to an HTTP connection", i18n.TimeDurationType)

	ConfigPluginIdentity     = ffc("config.plugins.identity", "The list of available Identity plugins", i18n.StringType)
	ConfigPluginIdentityType = ffc("config.plugins.identity[].type", "The type of a configured Identity plugin", i18n.StringType)
	ConfigPluginIdentityName = ffc("config.plugins.identity[].name", "The name of a configured Identity plugin", i18n.StringType)

	ConfigIdentityManagerCacheLimit              = ffc("config.identity.manager.cache.limit", "The identity manager cache limit in count of items", i18n.IntType)
	ConfigIdentityManagerLegacySystemIdentitites = ffc("config.identity.manager.legacySystemIdentities", "Whether the identity manager should resolve legacy identities registered on the ff_system namespace", i18n.BooleanType)

	ConfigLogCompress   = ffc("config.log.compress", "Determines if the rotated log files should be compressed using gzip", i18n.BooleanType)
	ConfigLogFilename   = ffc("config.log.filename", "Filename is the file to write logs to.  Backup log files will be retained in the same directory", i18n.StringType)
	ConfigLogFilesize   = ffc("config.log.filesize", "MaxSize is the maximum size the log file before it gets rotated", i18n.ByteSizeType)
	ConfigLogForceColor = ffc("config.log.forceColor", "Force color to be enabled, even when a non-TTY output is detected", i18n.BooleanType)
	ConfigLogLevel      = ffc("config.log.level", "The log level - error, warn, info, debug, trace", i18n.StringType)
	ConfigLogMaxAge     = ffc("config.log.maxAge", "The maximum time to retain old log files based on the timestamp encoded in their filename", i18n.TimeDurationType)
	ConfigLogMaxBackups = ffc("config.log.maxBackups", "Maximum number of old log files to retain", i18n.IntType)
	ConfigLogNoColor    = ffc("config.log.noColor", "Force color to be disabled, event when TTY output is detected", i18n.BooleanType)
	ConfigLogTimeFormat = ffc("config.log.timeFormat", "Custom time format for logs", i18n.TimeFormatType)
	ConfigLogUtc        = ffc("config.log.utc", "Use UTC timestamps for logs", i18n.BooleanType)

	ConfigMessageWriterBatchMaxInserts = ffc("config.message.writer.batchMaxInserts", "The maximum number of database inserts to include when writing a single batch of messages + data", i18n.IntType)
	ConfigMessageWriterBatchTimeout    = ffc("config.message.writer.batchTimeout", "How long to wait for more messages to arrive before flushing the batch", i18n.TimeDurationType)
	ConfigMessageWriterCount           = ffc("config.message.writer.count", "The number of message writer workers", i18n.IntType)

	ConfigMetricsAddress      = ffc("config.metrics.address", "The IP address on which the metrics HTTP API should listen", i18n.IntType)
	ConfigMetricsEnabled      = ffc("config.metrics.enabled", "Enables the metrics API", i18n.BooleanType)
	ConfigMetricsPath         = ffc("config.metrics.path", "The path from which to serve the Prometheus metrics", i18n.StringType)
	ConfigMetricsPort         = ffc("config.metrics.port", "The port on which the metrics HTTP API should listen", i18n.IntType)
	ConfigMetricsPublicURL    = ffc("config.metrics.publicURL", "The fully qualified public URL for the metrics API. This is used for building URLs in HTTP responses and in OpenAPI Spec generation", "URL "+i18n.StringType)
	ConfigMetricsReadTimeout  = ffc("config.metrics.readTimeout", "The maximum time to wait when reading from an HTTP connection", i18n.TimeDurationType)
	ConfigMetricsWriteTimeout = ffc("config.metrics.writeTimeout", "The maximum time to wait when writing to an HTTP connection", i18n.TimeDurationType)

	ConfigNamespacesDefault                      = ffc("config.namespaces.default", "The default namespace - must be in the predefined list", i18n.StringType)
	ConfigNamespacesPredefined                   = ffc("config.namespaces.predefined", "A list of namespaces to ensure exists, without requiring a broadcast from the network", "List "+i18n.StringType)
	ConfigNamespacesPredefinedName               = ffc("config.namespaces.predefined[].name", "The name of the namespace (must be unique)", i18n.StringType)
	ConfigNamespacesPredefinedDescription        = ffc("config.namespaces.predefined[].description", "A description for the namespace", i18n.StringType)
	ConfigNamespacesPredefinedPlugins            = ffc("config.namespaces.predefined[].plugins", "The list of plugins for this namespace", i18n.StringType)
<<<<<<< HEAD
	ConfigNamespacesPredefinedDefaultKey         = ffc("config.namespaces.predefined[].defaultkey", "A default signing key for blockchain transactions within this namespace", i18n.StringType)
	ConfigNamespacesPredefinedKeyNormalization   = ffc("config.namespaces.predefined[].asset.manager.keynormalization", "Mechanism to normalize keys before using them. Valid options are `blockchain_plugin` - use blockchain plugin (default) or `none` - do not attempt normalization", i18n.StringType)
=======
	ConfigNamespacesPredefinedRemoteName         = ffc("config.namespaces.predefined[].remotename", "The namespace name to be sent in plugin calls, if it differs from namespace name", i18n.StringType)
	ConfigNamespacesPredefinedDefaultKey         = ffc("config.namespaces.predefined[].defaultKey", "A default signing key for blockchain transactions within this namespace", i18n.StringType)
	ConfigNamespacesPredefinedKeyNormalization   = ffc("config.namespaces.predefined[].asset.manager.keyNormalization", "Mechanism to normalize keys before using them. Valid options are `blockchain_plugin` - use blockchain plugin (default) or `none` - do not attempt normalization", i18n.StringType)
>>>>>>> 5dab20e1
	ConfigNamespacesMultipartyEnabled            = ffc("config.namespaces.predefined[].multiparty.enabled", "Enables multi-party mode for this namespace (defaults to true if an org name or key is configured, either here or at the root level)", i18n.BooleanType)
	ConfigNamespacesMultipartyNetworkNamespace   = ffc("config.namespaces.predefined[].multiparty.networknamespace", "The shared namespace name to be sent in multiparty messages, if it differs from the local namespace name", i18n.StringType)
	ConfigNamespacesMultipartyOrgName            = ffc("config.namespaces.predefined[].multiparty.org.name", "A short name for the local root organization within this namespace", i18n.StringType)
	ConfigNamespacesMultipartyOrgDesc            = ffc("config.namespaces.predefined[].multiparty.org.description", "A description for the local root organization within this namespace", i18n.StringType)
	ConfigNamespacesMultipartyOrgKey             = ffc("config.namespaces.predefined[].multiparty.org.key", "The signing key allocated to the root organization within this namespace", i18n.StringType)
	ConfigNamespacesMultipartyNodeName           = ffc("config.namespaces.predefined[].multiparty.node.name", "The node name for this namespace", i18n.StringType)
	ConfigNamespacesMultipartyNodeDescription    = ffc("config.namespaces.predefined[].multiparty.node.description", "A description for the node in this namespace", i18n.StringType)
	ConfigNamespacesMultipartyContract           = ffc("config.namespaces.predefined[].contract", "A list containing configuration for the multi-party blockchain contract", i18n.StringType)
	ConfigNamespacesMultipartyContractFirstEvent = ffc("config.namespaces.predefined[].multiparty.contract[].firstEvent", "The first event the contract should process. Valid options are `oldest` or `newest`", i18n.StringType)
	ConfigNamespacesMultipartyContractLocation   = ffc("config.namespaces.predefined[].multiparty.contract[].location", "A blockchain-specific contract location. For example, an Ethereum contract address, or a Fabric chaincode name and channe", i18n.StringType)

	ConfigNodeDescription = ffc("config.node.description", "The description of this FireFly node", i18n.StringType)
	ConfigNodeName        = ffc("config.node.name", "The name of this FireFly node", i18n.StringType)

	ConfigOpupdateWorkerBatchMaxInserts = ffc("config.opupdate.worker.batchMaxInserts", "The maximum number of database inserts to include when writing a single batch of messages + data", i18n.IntType)
	ConfigOpupdateWorkerBatchTimeout    = ffc("config.opupdate.worker.batchTimeout", "How long to wait for more messages to arrive before flushing the batch", i18n.TimeDurationType)
	ConfigOpupdateWorkerCount           = ffc("config.opupdate.worker.count", "The number of operation update works", i18n.IntType)
	ConfigOpupdateWorkerQueueLength     = ffc("config.opupdate.worker.queueLength", "The size of the queue for the Operation Update worker", i18n.IntType)

	ConfigOrchestratorStartupAttempts = ffc("config.orchestrator.startupAttempts", "The number of times to attempt to connect to core infrastructure on startup", i18n.StringType)

	ConfigOrgDescription = ffc("config.org.description", "A description of the organization to which this FireFly node belongs (deprecated - should be set on each multi-party namespace instead)", i18n.StringType)
	ConfigOrgKey         = ffc("config.org.key", "The signing key allocated to the organization (deprecated - should be set on each multi-party namespace instead)", i18n.StringType)
	ConfigOrgName        = ffc("config.org.name", "The name of the organization to which this FireFly node belongs (deprecated - should be set on each multi-party namespace instead)", i18n.StringType)

	ConfigPrivatemessagingBatchAgentTimeout = ffc("config.privatemessaging.batch.agentTimeout", "How long to keep around a batching agent for a sending identity before disposal", i18n.TimeDurationType)
	ConfigPrivatemessagingBatchPayloadLimit = ffc("config.privatemessaging.batch.payloadLimit", "The maximum payload size of a private message Data Exchange payload", i18n.ByteSizeType)
	ConfigPrivatemessagingBatchSize         = ffc("config.privatemessaging.batch.size", "The maximum number of messages in a batch for private messages", i18n.IntType)
	ConfigPrivatemessagingBatchTimeout      = ffc("config.privatemessaging.batch.timeout", "The timeout to wait for a batch to fill, before sending", i18n.TimeDurationType)

	ConfigSharedstorageType                = ffc("config.sharedstorage.type", "The Shared Storage plugin to use", i18n.StringType)
	ConfigSharedstorageIpfsAPIURL          = ffc("config.sharedstorage.ipfs.api.url", "The URL for the IPFS API", "URL "+i18n.StringType)
	ConfigSharedstorageIpfsAPIProxyURL     = ffc("config.sharedstorage.ipfs.api.proxy.url", "Optional HTTP proxy server to use when connecting to the IPFS API", "URL "+i18n.StringType)
	ConfigSharedstorageIpfsGatewayURL      = ffc("config.sharedstorage.ipfs.gateway.url", "The URL for the IPFS Gateway", "URL "+i18n.StringType)
	ConfigSharedstorageIpfsGatewayProxyURL = ffc("config.sharedstorage.ipfs.gateway.proxy.url", "Optional HTTP proxy server to use when connecting to the IPFS Gateway", "URL "+i18n.StringType)

	ConfigPluginSharedstorage                    = ffc("config.plugins.sharedstorage", "The list of configured Shared Storage plugins", i18n.StringType)
	ConfigPluginSharedstorageName                = ffc("config.plugins.sharedstorage[].name", "The name of the Shared Storage plugin to use", i18n.StringType)
	ConfigPluginSharedstorageType                = ffc("config.plugins.sharedstorage[].type", "The Shared Storage plugin to use", i18n.StringType)
	ConfigPluginSharedstorageIpfsAPIURL          = ffc("config.plugins.sharedstorage[].ipfs.api.url", "The URL for the IPFS API", "URL "+i18n.StringType)
	ConfigPluginSharedstorageIpfsAPIProxyURL     = ffc("config.plugins.sharedstorage[].ipfs.api.proxy.url", "Optional HTTP proxy server to use when connecting to the IPFS API", "URL "+i18n.StringType)
	ConfigPluginSharedstorageIpfsGatewayURL      = ffc("config.plugins.sharedstorage[].ipfs.gateway.url", "The URL for the IPFS Gateway", "URL "+i18n.StringType)
	ConfigPluginSharedstorageIpfsGatewayProxyURL = ffc("config.plugins.sharedstorage[].ipfs.gateway.proxy.url", "Optional HTTP proxy server to use when connecting to the IPFS Gateway", "URL "+i18n.StringType)

	ConfigSubscriptionMax               = ffc("config.subscription.max", "The maximum number of pre-defined subscriptions that can exist (note for high fan-out consider connecting a dedicated pub/sub broker to the dispatcher)", i18n.IntType)
	ConfigSubscriptionDefaultsBatchSize = ffc("config.subscription.defaults.batchSize", "Default read ahead to enable for subscriptions that do not explicitly configure readahead", i18n.IntType)

	ConfigTokensName     = ffc("config.tokens[].name", "A name to identify this token plugin", i18n.StringType)
	ConfigTokensPlugin   = ffc("config.tokens[].plugin", "The type of the token plugin to use", i18n.StringType)
	ConfigTokensURL      = ffc("config.tokens[].url", "The URL of the token connector", "URL "+i18n.StringType)
	ConfigTokensProxyURL = ffc("config.tokens[].proxy.url", "Optional HTTP proxy server to use when connecting to the token connector", "URL "+i18n.StringType)

	ConfigPluginTokens              = ffc("config.plugins.tokens", "The token plugin configurations", i18n.StringType)
	ConfigPluginTokensName          = ffc("config.plugins.tokens[].name", "A name to identify this token plugin", i18n.StringType)
	ConfigPluginTokensBroadcastName = ffc("config.plugins.tokens[].broadcastName", "The name to be used in broadcast messages related to this token plugin, if it differs from the local plugin name", i18n.StringType)
	ConfigPluginTokensType          = ffc("config.plugins.tokens[].type", "The type of the token plugin to use", i18n.StringType)
	ConfigPluginTokensURL           = ffc("config.plugins.tokens[].fftokens.url", "The URL of the token connector", "URL "+i18n.StringType)
	ConfigPluginTokensProxyURL      = ffc("config.plugins.tokens[].fftokens.proxy.url", "Optional HTTP proxy server to use when connecting to the token connector", "URL "+i18n.StringType)

	ConfigUIEnabled = ffc("config.ui.enabled", "Enables the web user interface", i18n.BooleanType)
	ConfigUIPath    = ffc("config.ui.path", "The file system path which contains the static HTML, CSS, and JavaScript files for the user interface", i18n.StringType)

	ConfigAPIOASPanicOnMissingDescription = ffc("config.api.oas.panicOnMissingDescription", "Used for testing purposes only", i18n.IgnoredType)

	ConfigSPIWebSocketBlockedWarnInternal = ffc("config.spi.ws.blockedWarnInterval", "How often to log warnings in core, when an admin change event listener falls behind the stream they requested and misses events", i18n.TimeDurationType)
	ConfigSPIWebSocketEventQueueLength    = ffc("config.spi.ws.eventQueueLength", "Server-side queue length for events waiting for delivery over an admin change event listener websocket", i18n.IntType)

	ConfigPluginsAuth     = ffc("config.plugins.auth", "Authorization plugin configuration", i18n.MapStringStringType)
	ConfigPluginsAuthName = ffc("config.plugins.auth[].name", "The name of the auth plugin to use", i18n.StringType)
	ConfigPluginsAuthType = ffc("config.plugins.auth[].type", "The type of the auth plugin to use", i18n.StringType)
)<|MERGE_RESOLUTION|>--- conflicted
+++ resolved
@@ -264,14 +264,8 @@
 	ConfigNamespacesPredefinedName               = ffc("config.namespaces.predefined[].name", "The name of the namespace (must be unique)", i18n.StringType)
 	ConfigNamespacesPredefinedDescription        = ffc("config.namespaces.predefined[].description", "A description for the namespace", i18n.StringType)
 	ConfigNamespacesPredefinedPlugins            = ffc("config.namespaces.predefined[].plugins", "The list of plugins for this namespace", i18n.StringType)
-<<<<<<< HEAD
-	ConfigNamespacesPredefinedDefaultKey         = ffc("config.namespaces.predefined[].defaultkey", "A default signing key for blockchain transactions within this namespace", i18n.StringType)
-	ConfigNamespacesPredefinedKeyNormalization   = ffc("config.namespaces.predefined[].asset.manager.keynormalization", "Mechanism to normalize keys before using them. Valid options are `blockchain_plugin` - use blockchain plugin (default) or `none` - do not attempt normalization", i18n.StringType)
-=======
-	ConfigNamespacesPredefinedRemoteName         = ffc("config.namespaces.predefined[].remotename", "The namespace name to be sent in plugin calls, if it differs from namespace name", i18n.StringType)
 	ConfigNamespacesPredefinedDefaultKey         = ffc("config.namespaces.predefined[].defaultKey", "A default signing key for blockchain transactions within this namespace", i18n.StringType)
 	ConfigNamespacesPredefinedKeyNormalization   = ffc("config.namespaces.predefined[].asset.manager.keyNormalization", "Mechanism to normalize keys before using them. Valid options are `blockchain_plugin` - use blockchain plugin (default) or `none` - do not attempt normalization", i18n.StringType)
->>>>>>> 5dab20e1
 	ConfigNamespacesMultipartyEnabled            = ffc("config.namespaces.predefined[].multiparty.enabled", "Enables multi-party mode for this namespace (defaults to true if an org name or key is configured, either here or at the root level)", i18n.BooleanType)
 	ConfigNamespacesMultipartyNetworkNamespace   = ffc("config.namespaces.predefined[].multiparty.networknamespace", "The shared namespace name to be sent in multiparty messages, if it differs from the local namespace name", i18n.StringType)
 	ConfigNamespacesMultipartyOrgName            = ffc("config.namespaces.predefined[].multiparty.org.name", "A short name for the local root organization within this namespace", i18n.StringType)
