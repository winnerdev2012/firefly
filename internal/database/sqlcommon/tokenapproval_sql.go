--- conflicted
+++ resolved
@@ -197,13 +197,8 @@
 	})
 }
 
-<<<<<<< HEAD
 func (s *SQLCommon) GetTokenApprovals(ctx context.Context, filter database.Filter) (approvals []*fftypes.TokenApproval, fr *database.FilterResult, err error) {
 	query, fop, fi, err := s.filterSelect(ctx, "", sq.Select(tokenApprovalColumns...).From(tokenapprovalTable), filter, tokenApprovalFilterFieldMap, []interface{}{"seq"})
-=======
-func (s *SQLCommon) GetTokenApprovals(ctx context.Context, filter database.Filter) ([]*fftypes.TokenApproval, *database.FilterResult, error) {
-	query, fop, fi, err := s.filterSelect(ctx, "", sq.Select(tokenApprovalColumns...).From("tokenapproval"), filter, tokenApprovalFilterFieldMap, []interface{}{"seq"})
->>>>>>> d1c419a5
 	if err != nil {
 		return nil, nil, err
 	}
@@ -214,7 +209,7 @@
 	}
 	defer rows.Close()
 
-	approvals := []*fftypes.TokenApproval{}
+	approvals = []*fftypes.TokenApproval{}
 	for rows.Next() {
 		d, err := s.tokenApprovalResult(ctx, rows)
 		if err != nil {
