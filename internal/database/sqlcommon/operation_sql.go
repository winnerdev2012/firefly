--- conflicted
+++ resolved
@@ -162,11 +162,7 @@
 	return ops, s.queryRes(ctx, operationsTable, tx, fop, fi), err
 }
 
-<<<<<<< HEAD
-func (s *SQLCommon) UpdateOperation(ctx context.Context, id *fftypes.UUID, update database.Update, hooks ...database.PostCompletionHook) (err error) {
-=======
 func (s *SQLCommon) UpdateOperation(ctx context.Context, ns string, id *fftypes.UUID, update database.Update) (err error) {
->>>>>>> 4c3d99ce
 
 	ctx, tx, autoCommit, err := s.beginOrUseTx(ctx)
 	if err != nil {
@@ -189,10 +185,6 @@
 	})
 	if err != nil {
 		return err
-	}
-
-	for _, hook := range hooks {
-		s.postCommitEvent(tx, hook)
 	}
 
 	return s.commitTx(ctx, tx, autoCommit)
@@ -205,11 +197,5 @@
 	if output != nil {
 		update.Set("output", output)
 	}
-<<<<<<< HEAD
-	return s.UpdateOperation(ctx, id, update, func() {
-		s.callbacks.UUIDCollectionNSEvent(database.CollectionOperations, fftypes.ChangeEventTypeUpdated, ns, id)
-	})
-=======
 	return s.UpdateOperation(ctx, ns, id, update)
->>>>>>> 4c3d99ce
 }