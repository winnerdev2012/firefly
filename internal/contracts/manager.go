// Copyright © 2022 Kaleido, Inc.
//
// SPDX-License-Identifier: Apache-2.0
//
// Licensed under the Apache License, Version 2.0 (the "License");
// you may not use this file except in compliance with the License.
// You may obtain a copy of the License at
//
//     http://www.apache.org/licenses/LICENSE-2.0
//
// Unless required by applicable law or agreed to in writing, software
// distributed under the License is distributed on an "AS IS" BASIS,
// WITHOUT WARRANTIES OR CONDITIONS OF ANY KIND, either express or implied.
// See the License for the specific language governing permissions and
// limitations under the License.

package contracts

import (
	"context"
	"fmt"
	"strings"

	"github.com/hyperledger/firefly/internal/broadcast"
	"github.com/hyperledger/firefly/internal/i18n"
	"github.com/hyperledger/firefly/internal/identity"
	"github.com/hyperledger/firefly/internal/operations"
	"github.com/hyperledger/firefly/internal/txcommon"
	"github.com/hyperledger/firefly/pkg/blockchain"
	"github.com/hyperledger/firefly/pkg/database"
	"github.com/hyperledger/firefly/pkg/fftypes"
	"github.com/santhosh-tekuri/jsonschema/v5"
)

type Manager interface {
	fftypes.Named

	BroadcastFFI(ctx context.Context, ns string, ffi *fftypes.FFI, waitConfirm bool) (output *fftypes.FFI, err error)
	GetFFI(ctx context.Context, ns, name, version string) (*fftypes.FFI, error)
	GetFFIByID(ctx context.Context, id *fftypes.UUID) (*fftypes.FFI, error)
	GetFFIByIDWithChildren(ctx context.Context, id *fftypes.UUID) (*fftypes.FFI, error)
	GetFFIs(ctx context.Context, ns string, filter database.AndFilter) ([]*fftypes.FFI, *database.FilterResult, error)

	InvokeContract(ctx context.Context, ns string, req *fftypes.ContractCallRequest) (interface{}, error)
	InvokeContractAPI(ctx context.Context, ns, apiName, methodPath string, req *fftypes.ContractCallRequest) (interface{}, error)
	GetContractAPI(ctx context.Context, httpServerURL, ns, apiName string) (*fftypes.ContractAPI, error)
	GetContractAPIs(ctx context.Context, httpServerURL, ns string, filter database.AndFilter) ([]*fftypes.ContractAPI, *database.FilterResult, error)
	BroadcastContractAPI(ctx context.Context, httpServerURL, ns string, api *fftypes.ContractAPI, waitConfirm bool) (output *fftypes.ContractAPI, err error)

	ValidateFFIAndSetPathnames(ctx context.Context, ffi *fftypes.FFI) error

<<<<<<< HEAD
	AddContractSubscription(ctx context.Context, ns string, sub *fftypes.ContractSubscriptionInput) (output *fftypes.ContractSubscription, err error)
	GetContractSubscriptionByNameOrID(ctx context.Context, ns, nameOrID string) (*fftypes.ContractSubscription, error)
	GetContractSubscriptions(ctx context.Context, ns string, filter database.AndFilter) ([]*fftypes.ContractSubscription, *database.FilterResult, error)
	DeleteContractSubscriptionByNameOrID(ctx context.Context, ns, nameOrID string) error

=======
	AddContractListener(ctx context.Context, ns string, listener *fftypes.ContractListenerInput) (output *fftypes.ContractListener, err error)
	GetContractListenerByNameOrID(ctx context.Context, ns, nameOrID string) (*fftypes.ContractListener, error)
	GetContractListeners(ctx context.Context, ns string, filter database.AndFilter) ([]*fftypes.ContractListener, *database.FilterResult, error)
	DeleteContractListenerByNameOrID(ctx context.Context, ns, nameOrID string) error
>>>>>>> 71baa0bc
	GenerateFFI(ctx context.Context, ns string, generationRequest *fftypes.FFIGenerationRequest) (*fftypes.FFI, error)

	// From operations.OperationHandler
	PrepareOperation(ctx context.Context, op *fftypes.Operation) (*fftypes.PreparedOperation, error)
	RunOperation(ctx context.Context, op *fftypes.PreparedOperation) (complete bool, err error)
}

type contractManager struct {
	database          database.Plugin
	txHelper          txcommon.Helper
	broadcast         broadcast.Manager
	identity          identity.Manager
	blockchain        blockchain.Plugin
	ffiParamValidator fftypes.FFIParamValidator
	operations        operations.Manager
}

<<<<<<< HEAD
func NewContractManager(ctx context.Context, di database.Plugin, ps publicstorage.Plugin, bm broadcast.Manager, im identity.Manager, bi blockchain.Plugin, om operations.Manager) (Manager, error) {
	if di == nil || ps == nil || bm == nil || im == nil || bi == nil || om == nil {
=======
func NewContractManager(ctx context.Context, database database.Plugin, broadcast broadcast.Manager, identity identity.Manager, blockchain blockchain.Plugin) (Manager, error) {
	if database == nil || broadcast == nil || identity == nil || blockchain == nil {
>>>>>>> 71baa0bc
		return nil, i18n.NewError(ctx, i18n.MsgInitializationNilDepError)
	}
	v, err := bi.GetFFIParamValidator(ctx)
	if err != nil {
		return nil, i18n.WrapError(ctx, err, i18n.MsgPluginInitializationFailed)
	}
<<<<<<< HEAD

	cm := &contractManager{
		database:          di,
		txHelper:          txcommon.NewTransactionHelper(di),
		publicStorage:     ps,
		broadcast:         bm,
		identity:          im,
		blockchain:        bi,
=======
	return &contractManager{
		database:          database,
		txHelper:          txcommon.NewTransactionHelper(database),
		broadcast:         broadcast,
		identity:          identity,
		blockchain:        blockchain,
>>>>>>> 71baa0bc
		ffiParamValidator: v,
		operations:        om,
	}

	om.RegisterHandler(ctx, cm, []fftypes.OpType{
		fftypes.OpTypeBlockchainInvoke,
	})

	return cm, nil
}

func (cm *contractManager) Name() string {
	return "ContractManager"
}

func (cm *contractManager) newFFISchemaCompiler() *jsonschema.Compiler {
	c := fftypes.NewFFISchemaCompiler()
	if cm.ffiParamValidator != nil {
		c.RegisterExtension(cm.ffiParamValidator.GetExtensionName(), cm.ffiParamValidator.GetMetaSchema(), cm.ffiParamValidator)
	}
	return c
}

func (cm *contractManager) BroadcastFFI(ctx context.Context, ns string, ffi *fftypes.FFI, waitConfirm bool) (output *fftypes.FFI, err error) {
	ffi.ID = fftypes.NewUUID()
	ffi.Namespace = ns

	existing, err := cm.database.GetFFI(ctx, ffi.Namespace, ffi.Name, ffi.Version)
	if existing != nil && err == nil {
		return nil, i18n.NewError(ctx, i18n.MsgContractInterfaceExists, ffi.Namespace, ffi.Name, ffi.Version)
	}

	for _, method := range ffi.Methods {
		method.ID = fftypes.NewUUID()
	}
	for _, event := range ffi.Events {
		event.ID = fftypes.NewUUID()
	}
	if err := cm.ValidateFFIAndSetPathnames(ctx, ffi); err != nil {
		return nil, err
	}

	output = ffi
	msg, err := cm.broadcast.BroadcastDefinitionAsNode(ctx, ns, ffi, fftypes.SystemTagDefineFFI, waitConfirm)
	if err != nil {
		return nil, err
	}
	output.Message = msg.Header.ID
	return ffi, nil
}

func (cm *contractManager) scopeNS(ns string, filter database.AndFilter) database.AndFilter {
	return filter.Condition(filter.Builder().Eq("namespace", ns))
}

func (cm *contractManager) GetFFI(ctx context.Context, ns, name, version string) (*fftypes.FFI, error) {
	return cm.database.GetFFI(ctx, ns, name, version)
}

func (cm *contractManager) GetFFIByID(ctx context.Context, id *fftypes.UUID) (*fftypes.FFI, error) {
	return cm.database.GetFFIByID(ctx, id)
}

func (cm *contractManager) GetFFIByIDWithChildren(ctx context.Context, id *fftypes.UUID) (ffi *fftypes.FFI, err error) {
	err = cm.database.RunAsGroup(ctx, func(ctx context.Context) (err error) {
		ffi, err = cm.database.GetFFIByID(ctx, id)
		if err != nil || ffi == nil {
			return err
		}

		mfb := database.FFIMethodQueryFactory.NewFilter(ctx)
		ffi.Methods, _, err = cm.database.GetFFIMethods(ctx, mfb.Eq("interface", id))
		if err != nil {
			return err
		}

		efb := database.FFIEventQueryFactory.NewFilter(ctx)
		ffi.Events, _, err = cm.database.GetFFIEvents(ctx, efb.Eq("interface", id))
		if err != nil {
			return err
		}
		return nil
	})
	return ffi, err
}

func (cm *contractManager) GetFFIs(ctx context.Context, ns string, filter database.AndFilter) ([]*fftypes.FFI, *database.FilterResult, error) {
	filter = cm.scopeNS(ns, filter)
	return cm.database.GetFFIs(ctx, ns, filter)
}

func (cm *contractManager) writeInvokeTransaction(ctx context.Context, ns string, req *fftypes.ContractCallRequest) (*fftypes.Operation, error) {
	txid, err := cm.txHelper.SubmitNewTransaction(ctx, ns, fftypes.TransactionTypeContractInvoke)
	if err != nil {
		return nil, err
	}

	op := fftypes.NewOperation(
		cm.blockchain,
		ns,
		txid,
		fftypes.OpTypeBlockchainInvoke)
	if err = addBlockchainInvokeInputs(op, req); err == nil {
		err = cm.database.InsertOperation(ctx, op)
	}
	return op, err
}

func (cm *contractManager) InvokeContract(ctx context.Context, ns string, req *fftypes.ContractCallRequest) (res interface{}, err error) {
	req.Key, err = cm.identity.NormalizeSigningKey(ctx, req.Key, identity.KeyNormalizationBlockchainPlugin)
	if err != nil {
		return nil, err
	}

	var op *fftypes.Operation
	err = cm.database.RunAsGroup(ctx, func(ctx context.Context) (err error) {
		if req.Method, err = cm.resolveInvokeContractRequest(ctx, ns, req); err != nil {
			return err
		}
		if err := cm.validateInvokeContractRequest(ctx, req); err != nil {
			return err
		}
		if req.Type == fftypes.CallTypeInvoke {
			op, err = cm.writeInvokeTransaction(ctx, ns, req)
			if err != nil {
				return err
			}
		}
		return nil
	})
	if err != nil {
		return nil, err
	}

	switch req.Type {
	case fftypes.CallTypeInvoke:
		res = &fftypes.ContractCallResponse{ID: op.ID}
		return res, cm.operations.RunOperation(ctx, opBlockchainInvoke(op, req))
	case fftypes.CallTypeQuery:
		return cm.blockchain.QueryContract(ctx, req.Location, req.Method, req.Input)
	default:
		panic(fmt.Sprintf("unknown call type: %s", req.Type))
	}
}

func (cm *contractManager) InvokeContractAPI(ctx context.Context, ns, apiName, methodPath string, req *fftypes.ContractCallRequest) (interface{}, error) {
	api, err := cm.database.GetContractAPIByName(ctx, ns, apiName)
	if err != nil {
		return nil, err
	} else if api == nil || api.Interface == nil {
		return nil, i18n.NewError(ctx, i18n.Msg404NotFound)
	}
	req.Interface = api.Interface.ID
	req.Method = &fftypes.FFIMethod{
		Pathname: methodPath,
	}
	if api.Location != nil {
		req.Location = api.Location
	}
	return cm.InvokeContract(ctx, ns, req)
}

func (cm *contractManager) resolveInvokeContractRequest(ctx context.Context, ns string, req *fftypes.ContractCallRequest) (method *fftypes.FFIMethod, err error) {
	if req.Method == nil {
		return nil, i18n.NewError(ctx, i18n.MsgContractMethodNotSet)
	}
	method = req.Method

	// We have a method name but no method signature - look up the method in the DB
	if method.Pathname == "" {
		method.Pathname = method.Name
	}
	if method.Pathname != "" && (method.Params == nil || method.Returns == nil) {
		if req.Interface == nil {
			return nil, i18n.NewError(ctx, i18n.MsgContractNoMethodSignature)
		}

		method, err = cm.database.GetFFIMethod(ctx, ns, req.Interface, method.Pathname)
		if err != nil || method == nil {
			return nil, i18n.NewError(ctx, i18n.MsgContractMethodResolveError, err)
		}
	}
	return method, nil
}

func (cm *contractManager) addContractURLs(httpServerURL string, api *fftypes.ContractAPI) {
	if api != nil {
		// These URLs must match the actual routes in apiserver.createMuxRouter()!
		baseURL := fmt.Sprintf("%s/namespaces/%s/apis/%s", httpServerURL, api.Namespace, api.Name)
		api.URLs.OpenAPI = baseURL + "/api/swagger.json"
		api.URLs.UI = baseURL + "/api"
	}
}

func (cm *contractManager) GetContractAPI(ctx context.Context, httpServerURL, ns, apiName string) (*fftypes.ContractAPI, error) {
	api, err := cm.database.GetContractAPIByName(ctx, ns, apiName)
	cm.addContractURLs(httpServerURL, api)
	return api, err
}

func (cm *contractManager) GetContractAPIs(ctx context.Context, httpServerURL, ns string, filter database.AndFilter) ([]*fftypes.ContractAPI, *database.FilterResult, error) {
	filter = cm.scopeNS(ns, filter)
	apis, fr, err := cm.database.GetContractAPIs(ctx, ns, filter)
	for _, api := range apis {
		cm.addContractURLs(httpServerURL, api)
	}
	return apis, fr, err
}

func (cm *contractManager) resolveFFIReference(ctx context.Context, ns string, ref *fftypes.FFIReference) error {
	switch {
	case ref == nil:
		return i18n.NewError(ctx, i18n.MsgContractInterfaceNotFound, "")

	case ref.ID != nil:
		ffi, err := cm.database.GetFFIByID(ctx, ref.ID)
		if err != nil {
			return err
		} else if ffi == nil {
			return i18n.NewError(ctx, i18n.MsgContractInterfaceNotFound, ref.ID)
		}
		return nil

	case ref.Name != "" && ref.Version != "":
		ffi, err := cm.database.GetFFI(ctx, ns, ref.Name, ref.Version)
		if err != nil {
			return err
		} else if ffi == nil {
			return i18n.NewError(ctx, i18n.MsgContractInterfaceNotFound, ref.Name)
		}
		ref.ID = ffi.ID
		return nil

	default:
		return i18n.NewError(ctx, i18n.MsgContractInterfaceNotFound, ref.Name)
	}
}

func (cm *contractManager) BroadcastContractAPI(ctx context.Context, httpServerURL, ns string, api *fftypes.ContractAPI, waitConfirm bool) (output *fftypes.ContractAPI, err error) {
	api.ID = fftypes.NewUUID()
	api.Namespace = ns

	err = cm.database.RunAsGroup(ctx, func(ctx context.Context) (err error) {
		existing, err := cm.database.GetContractAPIByName(ctx, api.Namespace, api.Name)
		if existing != nil && err == nil {
			if !api.LocationAndLedgerEquals(existing) {
				return i18n.NewError(ctx, i18n.MsgContractLocationExists)
			}
		}

		if err := cm.resolveFFIReference(ctx, ns, api.Interface); err != nil {
			return err
		}
		return nil
	})
	if err != nil {
		return nil, err
	}

	msg, err := cm.broadcast.BroadcastDefinitionAsNode(ctx, ns, api, fftypes.SystemTagDefineContractAPI, waitConfirm)
	if err != nil {
		return nil, err
	}
	api.Message = msg.Header.ID
	cm.addContractURLs(httpServerURL, api)
	return api, nil
}

func (cm *contractManager) uniquePathName(name string, usedNames map[string]bool) string {
	pathName := name
	for counter := 1; ; counter++ {
		if _, existing := usedNames[pathName]; existing {
			pathName = fmt.Sprintf("%s_%d", name, counter)
		} else {
			usedNames[pathName] = true
			return pathName
		}
	}
}

func (cm *contractManager) ValidateFFIAndSetPathnames(ctx context.Context, ffi *fftypes.FFI) error {
	if err := ffi.Validate(ctx, false); err != nil {
		return err
	}

	methodPathNames := map[string]bool{}
	for _, method := range ffi.Methods {
		method.Contract = ffi.ID
		method.Namespace = ffi.Namespace
		method.Pathname = cm.uniquePathName(method.Name, methodPathNames)
		if err := cm.validateFFIMethod(ctx, method); err != nil {
			return err
		}
	}

	eventPathNames := map[string]bool{}
	for _, event := range ffi.Events {
		event.Contract = ffi.ID
		event.Namespace = ffi.Namespace
		event.Pathname = cm.uniquePathName(event.Name, eventPathNames)
		if err := cm.validateFFIEvent(ctx, &event.FFIEventDefinition); err != nil {
			return err
		}
	}
	return nil
}

func (cm *contractManager) validateFFIMethod(ctx context.Context, method *fftypes.FFIMethod) error {
	if method.Name == "" {
		return i18n.NewError(ctx, i18n.MsgMethodNameMustBeSet)
	}
	for _, param := range method.Params {
		if err := cm.validateFFIParam(ctx, param); err != nil {
			return err
		}
	}
	for _, param := range method.Returns {
		if err := cm.validateFFIParam(ctx, param); err != nil {
			return err
		}
	}
	return nil
}

func (cm *contractManager) validateFFIParam(ctx context.Context, param *fftypes.FFIParam) error {
	c := cm.newFFISchemaCompiler()
	if err := c.AddResource(param.Name, strings.NewReader(param.Schema.String())); err != nil {
		return i18n.WrapError(ctx, err, i18n.MsgFFISchemaParseFail, param.Name)
	}
	if _, err := c.Compile(param.Name); err != nil {
		return i18n.WrapError(ctx, err, i18n.MsgFFISchemaCompileFail, param.Name)
	}
	return nil
}

func (cm *contractManager) validateFFIEvent(ctx context.Context, event *fftypes.FFIEventDefinition) error {
	if event.Name == "" {
		return i18n.NewError(ctx, i18n.MsgEventNameMustBeSet)
	}
	for _, param := range event.Params {
		if err := cm.validateFFIParam(ctx, param); err != nil {
			return err
		}
	}
	return nil
}

func (cm *contractManager) validateInvokeContractRequest(ctx context.Context, req *fftypes.ContractCallRequest) error {
	if err := cm.validateFFIMethod(ctx, req.Method); err != nil {
		return err
	}

	for _, param := range req.Method.Params {
		value, ok := req.Input[param.Name]
		if !ok {
			return i18n.NewError(ctx, i18n.MsgContractMissingInputArgument, param.Name)
		}
		if err := cm.checkParamSchema(ctx, value, param); err != nil {
			return err
		}
	}

	return nil
}

func (cm *contractManager) AddContractListener(ctx context.Context, ns string, listener *fftypes.ContractListenerInput) (output *fftypes.ContractListener, err error) {
	listener.ID = fftypes.NewUUID()
	listener.Namespace = ns

	if err := fftypes.ValidateFFNameField(ctx, ns, "namespace"); err != nil {
		return nil, err
	}

	err = cm.database.RunAsGroup(ctx, func(ctx context.Context) (err error) {
		if listener.Name != "" {
			if err := fftypes.ValidateFFNameField(ctx, listener.Name, "name"); err != nil {
				return err
			}
			if existing, err := cm.database.GetContractListener(ctx, ns, listener.Name); err != nil {
				return err
			} else if existing != nil {
				return i18n.NewError(ctx, i18n.MsgContractListenerExists, ns, listener.Name)
			}
		}

		if listener.Interface != nil {
			if err := cm.resolveFFIReference(ctx, ns, listener.Interface); err != nil {
				return err
			}
		}

		if listener.Event == nil {
			if listener.EventID == nil {
				return i18n.NewError(ctx, i18n.MsgListenerNoEvent)
			}

			event, err := cm.database.GetFFIEventByID(ctx, listener.EventID)
			if err != nil {
				return err
			}
			if event == nil || event.Namespace != listener.Namespace {
				return i18n.NewError(ctx, i18n.MsgListenerEventNotFound, listener.Namespace, listener.EventID)
			}
			// Copy the event definition into the listener
			listener.Event = &fftypes.FFISerializedEvent{
				FFIEventDefinition: event.FFIEventDefinition,
			}
		} else if listener.Event.Name != "" && listener.Interface != nil {
			event, err := cm.database.GetFFIEvent(ctx, ns, listener.Interface.ID, listener.Event.Name)
			if err != nil {
				return err
			}
			if event == nil {
				return i18n.NewError(ctx, i18n.MsgEventNotFound, listener.Event.Name)
			}
			listener.Event = &fftypes.FFISerializedEvent{
				FFIEventDefinition: event.FFIEventDefinition,
			}
		}
		return nil
	})
	if err != nil {
		return nil, err
	}

	if err := cm.validateFFIEvent(ctx, &listener.Event.FFIEventDefinition); err != nil {
		return nil, err
	}
	if err = cm.blockchain.AddSubscription(ctx, listener); err != nil {
		return nil, err
	}
	if listener.Name == "" {
		listener.Name = listener.ProtocolID
	}
	if err = cm.database.UpsertContractListener(ctx, &listener.ContractListener); err != nil {
		return nil, err
	}

	return &listener.ContractListener, err
}

func (cm *contractManager) GetContractListenerByNameOrID(ctx context.Context, ns, nameOrID string) (listener *fftypes.ContractListener, err error) {
	id, err := fftypes.ParseUUID(ctx, nameOrID)
	if err != nil {
		if err := fftypes.ValidateFFNameField(ctx, nameOrID, "name"); err != nil {
			return nil, err
		}
		if listener, err = cm.database.GetContractListener(ctx, ns, nameOrID); err != nil {
			return nil, err
		}
	} else if listener, err = cm.database.GetContractListenerByID(ctx, id); err != nil {
		return nil, err
	}
	if listener == nil {
		return nil, i18n.NewError(ctx, i18n.Msg404NotFound)
	}
	return listener, nil
}

func (cm *contractManager) GetContractListeners(ctx context.Context, ns string, filter database.AndFilter) ([]*fftypes.ContractListener, *database.FilterResult, error) {
	return cm.database.GetContractListeners(ctx, cm.scopeNS(ns, filter))
}

func (cm *contractManager) DeleteContractListenerByNameOrID(ctx context.Context, ns, nameOrID string) error {
	return cm.database.RunAsGroup(ctx, func(ctx context.Context) (err error) {
		listener, err := cm.GetContractListenerByNameOrID(ctx, ns, nameOrID)
		if err != nil {
			return err
		}
		if err = cm.blockchain.DeleteSubscription(ctx, listener); err != nil {
			return err
		}
		return cm.database.DeleteContractListenerByID(ctx, listener.ID)
	})
}

func (cm *contractManager) checkParamSchema(ctx context.Context, input interface{}, param *fftypes.FFIParam) error {
	// TODO: Cache the compiled schema?
	c := jsonschema.NewCompiler()
	err := c.AddResource(param.Name, strings.NewReader(param.Schema.String()))
	if err != nil {
		return i18n.WrapError(ctx, err, i18n.MsgFFISchemaParseFail, param.Name)
	}
	schema, err := c.Compile(param.Name)
	if err != nil {
		return i18n.WrapError(ctx, err, i18n.MsgFFIValidationFail, param.Name, param.Schema)
	}
	if err := schema.Validate(input); err != nil {
		return i18n.WrapError(ctx, err, i18n.MsgFFIValidationFail, param.Name)
	}
	return nil
}

func (cm *contractManager) GenerateFFI(ctx context.Context, ns string, generationRequest *fftypes.FFIGenerationRequest) (*fftypes.FFI, error) {
	generationRequest.Namespace = ns
	return cm.blockchain.GenerateFFI(ctx, generationRequest)
}<|MERGE_RESOLUTION|>--- conflicted
+++ resolved
@@ -49,18 +49,10 @@
 
 	ValidateFFIAndSetPathnames(ctx context.Context, ffi *fftypes.FFI) error
 
-<<<<<<< HEAD
-	AddContractSubscription(ctx context.Context, ns string, sub *fftypes.ContractSubscriptionInput) (output *fftypes.ContractSubscription, err error)
-	GetContractSubscriptionByNameOrID(ctx context.Context, ns, nameOrID string) (*fftypes.ContractSubscription, error)
-	GetContractSubscriptions(ctx context.Context, ns string, filter database.AndFilter) ([]*fftypes.ContractSubscription, *database.FilterResult, error)
-	DeleteContractSubscriptionByNameOrID(ctx context.Context, ns, nameOrID string) error
-
-=======
 	AddContractListener(ctx context.Context, ns string, listener *fftypes.ContractListenerInput) (output *fftypes.ContractListener, err error)
 	GetContractListenerByNameOrID(ctx context.Context, ns, nameOrID string) (*fftypes.ContractListener, error)
 	GetContractListeners(ctx context.Context, ns string, filter database.AndFilter) ([]*fftypes.ContractListener, *database.FilterResult, error)
 	DeleteContractListenerByNameOrID(ctx context.Context, ns, nameOrID string) error
->>>>>>> 71baa0bc
 	GenerateFFI(ctx context.Context, ns string, generationRequest *fftypes.FFIGenerationRequest) (*fftypes.FFI, error)
 
 	// From operations.OperationHandler
@@ -78,36 +70,21 @@
 	operations        operations.Manager
 }
 
-<<<<<<< HEAD
-func NewContractManager(ctx context.Context, di database.Plugin, ps publicstorage.Plugin, bm broadcast.Manager, im identity.Manager, bi blockchain.Plugin, om operations.Manager) (Manager, error) {
-	if di == nil || ps == nil || bm == nil || im == nil || bi == nil || om == nil {
-=======
-func NewContractManager(ctx context.Context, database database.Plugin, broadcast broadcast.Manager, identity identity.Manager, blockchain blockchain.Plugin) (Manager, error) {
-	if database == nil || broadcast == nil || identity == nil || blockchain == nil {
->>>>>>> 71baa0bc
+func NewContractManager(ctx context.Context, di database.Plugin, bm broadcast.Manager, im identity.Manager, bi blockchain.Plugin, om operations.Manager) (Manager, error) {
+	if di == nil || bm == nil || im == nil || bi == nil || om == nil {
 		return nil, i18n.NewError(ctx, i18n.MsgInitializationNilDepError)
 	}
 	v, err := bi.GetFFIParamValidator(ctx)
 	if err != nil {
 		return nil, i18n.WrapError(ctx, err, i18n.MsgPluginInitializationFailed)
 	}
-<<<<<<< HEAD
 
 	cm := &contractManager{
 		database:          di,
 		txHelper:          txcommon.NewTransactionHelper(di),
-		publicStorage:     ps,
 		broadcast:         bm,
 		identity:          im,
 		blockchain:        bi,
-=======
-	return &contractManager{
-		database:          database,
-		txHelper:          txcommon.NewTransactionHelper(database),
-		broadcast:         broadcast,
-		identity:          identity,
-		blockchain:        blockchain,
->>>>>>> 71baa0bc
 		ffiParamValidator: v,
 		operations:        om,
 	}
