// Copyright © 2021 Kaleido, Inc.
//
// SPDX-License-Identifier: Apache-2.0
//
// Licensed under the Apache License, Version 2.0 (the "License");
// you may not use this file except in compliance with the License.
// You may obtain a copy of the License at
//
//     http://www.apache.org/licenses/LICENSE-2.0
//
// Unless required by applicable law or agreed to in writing, software
// distributed under the License is distributed on an "AS IS" BASIS,
// WITHOUT WARRANTIES OR CONDITIONS OF ANY KIND, either express or implied.
// See the License for the specific language governing permissions and
// limitations under the License.

package ethereum

import (
	"context"
	"encoding/hex"
	"encoding/json"
	"fmt"
	"regexp"
	"strings"

	"github.com/go-resty/resty/v2"
	"github.com/hyperledger/firefly/internal/config"
	"github.com/hyperledger/firefly/internal/i18n"
	"github.com/hyperledger/firefly/internal/log"
	"github.com/hyperledger/firefly/internal/restclient"
	"github.com/hyperledger/firefly/internal/wsclient"
	"github.com/hyperledger/firefly/pkg/blockchain"
	"github.com/hyperledger/firefly/pkg/fftypes"
)

const (
	broadcastBatchEventSignature = "BatchPin(address,uint256,string,bytes32,bytes32,string,bytes32[])"
)

type Ethereum struct {
	ctx          context.Context
	topic        string
	instancePath string
	prefixShort  string
	prefixLong   string
	capabilities *blockchain.Capabilities
	callbacks    blockchain.Callbacks
	client       *resty.Client
	initInfo     struct {
		stream *eventStream
		subs   []*subscription
	}
	wsconn wsclient.WSClient
	closed chan struct{}
}

type eventStream struct {
	ID             string               `json:"id"`
	Name           string               `json:"name"`
	ErrorHandling  string               `json:"errorHandling"`
	BatchSize      uint                 `json:"batchSize"`
	BatchTimeoutMS uint                 `json:"batchTimeoutMS"`
	Type           string               `json:"type"`
	WebSocket      eventStreamWebsocket `json:"websocket"`
}

type eventStreamWebsocket struct {
	Topic string `json:"topic"`
}

type subscription struct {
	ID          string `json:"id"`
	Description string `json:"description"`
	Name        string `json:"name"`
	Stream      string `json:"stream"`
	FromBlock   string `json:"fromBlock"`
}

type asyncTXSubmission struct {
	ID string `json:"id"`
}

type ethBatchPinInput struct {
	Namespace  string   `json:"namespace"`
	UUIDs      string   `json:"uuids"`
	BatchHash  string   `json:"batchHash"`
	PayloadRef string   `json:"payloadRef"`
	Contexts   []string `json:"contexts"`
}

type ethWSCommandPayload struct {
	Type  string `json:"type"`
	Topic string `json:"topic,omitempty"`
}

var requiredSubscriptions = map[string]string{
	"BatchPin": "Batch pin",
}

var addressVerify = regexp.MustCompile("^[0-9a-f]{40}$")

func (e *Ethereum) Name() string {
	return "ethereum"
}

func (e *Ethereum) Init(ctx context.Context, prefix config.Prefix, callbacks blockchain.Callbacks) (err error) {

	ethconnectConf := prefix.SubPrefix(EthconnectConfigKey)

	e.ctx = log.WithLogField(ctx, "proto", "ethereum")
	e.callbacks = callbacks

	if ethconnectConf.GetString(restclient.HTTPConfigURL) == "" {
		return i18n.NewError(ctx, i18n.MsgMissingPluginConfig, "url", "blockchain.ethconnect")
	}
	e.instancePath = ethconnectConf.GetString(EthconnectConfigInstancePath)
	if e.instancePath == "" {
		return i18n.NewError(ctx, i18n.MsgMissingPluginConfig, "instance", "blockchain.ethconnect")
	}
	e.topic = ethconnectConf.GetString(EthconnectConfigTopic)
	if e.topic == "" {
		return i18n.NewError(ctx, i18n.MsgMissingPluginConfig, "topic", "blockchain.ethconnect")
	}

	e.prefixShort = ethconnectConf.GetString(EthconnectPrefixShort)
	e.prefixLong = ethconnectConf.GetString(EthconnectPrefixLong)

	e.client = restclient.New(e.ctx, ethconnectConf)
	e.capabilities = &blockchain.Capabilities{
		GlobalSequencer: true,
	}

	if ethconnectConf.GetString(wsclient.WSConfigKeyPath) == "" {
		ethconnectConf.Set(wsclient.WSConfigKeyPath, "/ws")
	}
	e.wsconn, err = wsclient.New(ctx, ethconnectConf, e.afterConnect)
	if err != nil {
		return err
	}

	if !ethconnectConf.GetBool(EthconnectConfigSkipEventstreamInit) {
		if err = e.ensureEventStreams(ethconnectConf); err != nil {
			return err
		}
	}

	e.closed = make(chan struct{})
	go e.eventLoop()

	return nil
}

func (e *Ethereum) Start() error {
	return e.wsconn.Connect()
}

func (e *Ethereum) Capabilities() *blockchain.Capabilities {
	return e.capabilities
}

func (e *Ethereum) ensureEventStreams(ethconnectConf config.Prefix) error {

	var existingStreams []*eventStream
	res, err := e.client.R().SetContext(e.ctx).SetResult(&existingStreams).Get("/eventstreams")
	if err != nil || !res.IsSuccess() {
		return restclient.WrapRestErr(e.ctx, res, err, i18n.MsgEthconnectRESTErr)
	}

	for _, stream := range existingStreams {
		if stream.WebSocket.Topic == e.topic {
			e.initInfo.stream = stream
		}
	}

	if e.initInfo.stream == nil {
		newStream := eventStream{
			Name:           e.topic,
			ErrorHandling:  "block",
			BatchSize:      ethconnectConf.GetUint(EthconnectConfigBatchSize),
			BatchTimeoutMS: uint(ethconnectConf.GetDuration(EthconnectConfigBatchTimeout).Milliseconds()),
			Type:           "websocket",
		}
		newStream.WebSocket.Topic = e.topic
		res, err = e.client.R().SetBody(&newStream).SetResult(&newStream).Post("/eventstreams")
		if err != nil || !res.IsSuccess() {
			return restclient.WrapRestErr(e.ctx, res, err, i18n.MsgEthconnectRESTErr)
		}
		e.initInfo.stream = &newStream
	}

	log.L(e.ctx).Infof("Event stream: %s", e.initInfo.stream.ID)

	return e.ensureSubscriptions()
}

func (e *Ethereum) afterConnect(ctx context.Context, w wsclient.WSClient) error {
	// Send a subscribe to our topic after each connect/reconnect
	b, _ := json.Marshal(&ethWSCommandPayload{
		Type:  "listen",
		Topic: e.topic,
	})
	err := w.Send(ctx, b)
	if err == nil {
		b, _ = json.Marshal(&ethWSCommandPayload{
			Type: "listenreplies",
		})
		err = w.Send(ctx, b)
	}
	return err
}

func (e *Ethereum) ensureSubscriptions() error {
	for eventType, subDesc := range requiredSubscriptions {

		var existingSubs []*subscription
		res, err := e.client.R().SetResult(&existingSubs).Get("/subscriptions")
		if err != nil || !res.IsSuccess() {
			return restclient.WrapRestErr(e.ctx, res, err, i18n.MsgEthconnectRESTErr)
		}

		var sub *subscription
		for _, s := range existingSubs {
			if s.Name == eventType {
				sub = s
			}
		}

		if sub == nil {
			newSub := subscription{
				Name:        eventType,
				Description: subDesc,
				Stream:      e.initInfo.stream.ID,
				FromBlock:   "0",
			}
			res, err = e.client.R().
				SetContext(e.ctx).
				SetBody(&newSub).
				SetResult(&newSub).
				Post(fmt.Sprintf("%s/%s", e.instancePath, eventType))
			if err != nil || !res.IsSuccess() {
				return restclient.WrapRestErr(e.ctx, res, err, i18n.MsgEthconnectRESTErr)
			}
			sub = &newSub
		}

		log.L(e.ctx).Infof("%s subscription: %s", eventType, sub.ID)
		e.initInfo.subs = append(e.initInfo.subs, sub)

	}
	return nil
}

func ethHexFormatB32(b *fftypes.Bytes32) string {
	if b == nil {
		return "0x0000000000000000000000000000000000000000000000000000000000000000"
	}
	return "0x" + hex.EncodeToString(b[0:32])
}

func (e *Ethereum) handleBatchPinEvent(ctx context.Context, msgJSON fftypes.JSONObject) (err error) {
	sBlockNumber := msgJSON.GetString("blockNumber")
	sTransactionIndex := msgJSON.GetString("transactionIndex")
	sTransactionHash := msgJSON.GetString("transactionHash")
	dataJSON := msgJSON.GetObject("data")
	authorAddress := dataJSON.GetString("author")
	ns := dataJSON.GetString("namespace")
	sUUIDs := dataJSON.GetString("uuids")
	sBatchHash := dataJSON.GetString("batchHash")
	sPayloadRef := dataJSON.GetString("payloadRef")
	sContexts := dataJSON.GetStringArray("contexts")

	if sBlockNumber == "" ||
		sTransactionIndex == "" ||
		sTransactionHash == "" ||
		authorAddress == "" ||
		sUUIDs == "" ||
		sBatchHash == "" {
		log.L(ctx).Errorf("BatchPin event is not valid - missing data: %+v", msgJSON)
		return nil // move on
	}

	authorAddress, err = e.validateEthAddress(ctx, authorAddress)
	if err != nil {
		log.L(ctx).Errorf("BatchPin event is not valid - bad from address (%s): %+v", err, msgJSON)
		return nil // move on
	}

	hexUUIDs, err := hex.DecodeString(strings.TrimPrefix(sUUIDs, "0x"))
	if err != nil || len(hexUUIDs) != 32 {
		log.L(ctx).Errorf("BatchPin event is not valid - bad uuids (%s): %+v", err, msgJSON)
		return nil // move on
	}
	var txnID fftypes.UUID
	copy(txnID[:], hexUUIDs[0:16])
	var batchID fftypes.UUID
	copy(batchID[:], hexUUIDs[16:32])

	var batchHash fftypes.Bytes32
	err = batchHash.UnmarshalText([]byte(sBatchHash))
	if err != nil {
		log.L(ctx).Errorf("BatchPin event is not valid - bad batchHash (%s): %+v", err, msgJSON)
		return nil // move on
	}

	contexts := make([]*fftypes.Bytes32, len(sContexts))
	for i, sHash := range sContexts {
		var hash fftypes.Bytes32
		err = hash.UnmarshalText([]byte(sHash))
		if err != nil {
			log.L(ctx).Errorf("BatchPin event is not valid - bad pin %d (%s): %+v", i, err, msgJSON)
			return nil // move on
		}
		contexts[i] = &hash
	}

	batch := &blockchain.BatchPin{
		Namespace:      ns,
		TransactionID:  &txnID,
		BatchID:        &batchID,
		BatchHash:      &batchHash,
		BatchPaylodRef: sPayloadRef,
		Contexts:       contexts,
	}

	// If there's an error dispatching the event, we must return the error and shutdown
	delete(msgJSON, "data")
	return e.callbacks.BatchPinComplete(batch, authorAddress, sTransactionHash, msgJSON)
}

func (e *Ethereum) handleReceipt(ctx context.Context, reply fftypes.JSONObject) error {
	l := log.L(ctx)

	headers := reply.GetObject("headers")
	requestID := headers.GetString("requestId")
	replyType := headers.GetString("type")
	txHash := reply.GetString("transactionHash")
	message := reply.GetString("errorMessage")
	if requestID == "" || replyType == "" {
		l.Errorf("Reply cannot be processed - missing fields: %+v", reply)
		return nil // Swallow this and move on
	}
	operationID, err := fftypes.ParseUUID(ctx, requestID)
	if err != nil {
		l.Errorf("Reply cannot be processed - bad ID: %+v", reply)
		return nil // Swallow this and move on
	}
	updateType := fftypes.OpStatusSucceeded
	if replyType != "TransactionSuccess" {
		updateType = fftypes.OpStatusFailed
	}
	l.Infof("Ethconnect '%s' reply: request=%s tx=%s message=%s", replyType, requestID, txHash, message)
	return e.callbacks.BlockchainOpUpdate(operationID, updateType, message, reply)
}

func (e *Ethereum) handleMessageBatch(ctx context.Context, messages []interface{}) error {
	l := log.L(ctx)

	for i, msgI := range messages {
		msgMap, ok := msgI.(map[string]interface{})
		if !ok {
			l.Errorf("Message cannot be parsed as JSON: %+v", msgI)
			return nil // Swallow this and move on
		}
		msgJSON := fftypes.JSONObject(msgMap)

		l1 := l.WithField("ethmsgidx", i)
		ctx1 := log.WithLogger(ctx, l1)
		signature := msgJSON.GetString("signature")
		l1.Infof("Received '%s' message", signature)
		l1.Tracef("Message: %+v", msgJSON)

		switch signature {
		case broadcastBatchEventSignature:
			if err := e.handleBatchPinEvent(ctx1, msgJSON); err != nil {
				return err
			}
		default:
			l.Infof("Ignoring event with unknown signature: %s", signature)
		}
	}

	return nil
}

func (e *Ethereum) eventLoop() {
	defer close(e.closed)
	l := log.L(e.ctx).WithField("role", "event-loop")
	ctx := log.WithLogger(e.ctx, l)
	ack, _ := json.Marshal(map[string]string{"type": "ack", "topic": e.topic})
	for {
		select {
		case <-ctx.Done():
			l.Debugf("Event loop exiting (context cancelled)")
			return
		case msgBytes, ok := <-e.wsconn.Receive():
			if !ok {
				l.Debugf("Event loop exiting (receive channel closed)")
				return
			}

			var msgParsed interface{}
			err := json.Unmarshal(msgBytes, &msgParsed)
			if err != nil {
				l.Errorf("Message cannot be parsed as JSON: %s\n%s", err, string(msgBytes))
				continue // Swallow this and move on
			}
			switch msgTyped := msgParsed.(type) {
			case []interface{}:
				err = e.handleMessageBatch(ctx, msgTyped)
				if err == nil {
					err = e.wsconn.Send(ctx, ack)
				}
			case map[string]interface{}:
				err = e.handleReceipt(ctx, fftypes.JSONObject(msgTyped))
			default:
				l.Errorf("Message unexpected: %+v", msgTyped)
				continue
			}

			// Send the ack - only fails if shutting down
			if err != nil {
				l.Errorf("Event loop exiting: %s", err)
				return
			}
		}
	}
}

func (e *Ethereum) ResolveSigningKey(ctx context.Context, signingKeyInput string) (signingKey string, err error) {
	return e.validateEthAddress(ctx, signingKeyInput)
}

func (e *Ethereum) validateEthAddress(ctx context.Context, identity string) (string, error) {
	identity = strings.TrimPrefix(strings.ToLower(identity), "0x")
	if !addressVerify.MatchString(identity) {
		return "", i18n.NewError(ctx, i18n.MsgInvalidEthAddress)
	}
	return "0x" + identity, nil
}

func (e *Ethereum) invokeContractMethod(ctx context.Context, method, signingKey string, requestID string, input interface{}, output interface{}) (*resty.Response, error) {
	return e.client.R().
		SetContext(ctx).
		SetQueryParam(e.prefixShort+"-from", signingKey).
		SetQueryParam(e.prefixShort+"-sync", "false").
		SetQueryParam(e.prefixShort+"-id", requestID).
		SetBody(input).
		SetResult(output).
		Post(e.instancePath + "/" + method)
}

<<<<<<< HEAD
func (e *Ethereum) SubmitBatchPin(ctx context.Context, ledgerID *fftypes.UUID, signingKey string, batch *blockchain.BatchPin) error {
=======
func (e *Ethereum) SubmitBatchPin(ctx context.Context, operationID *fftypes.UUID, ledgerID *fftypes.UUID, identity *fftypes.Identity, batch *blockchain.BatchPin) error {
>>>>>>> 77aaa00b
	tx := &asyncTXSubmission{}
	ethHashes := make([]string, len(batch.Contexts))
	for i, v := range batch.Contexts {
		ethHashes[i] = ethHexFormatB32(v)
	}
	var uuids fftypes.Bytes32
	copy(uuids[0:16], (*batch.TransactionID)[:])
	copy(uuids[16:32], (*batch.BatchID)[:])
	input := &ethBatchPinInput{
		Namespace:  batch.Namespace,
		UUIDs:      ethHexFormatB32(&uuids),
		BatchHash:  ethHexFormatB32(batch.BatchHash),
		PayloadRef: batch.BatchPaylodRef,
		Contexts:   ethHashes,
	}
<<<<<<< HEAD
	res, err := e.invokeContractMethod(ctx, "pinBatch", signingKey, batch.TransactionID.String(), input, tx)
=======
	res, err := e.invokeContractMethod(ctx, "pinBatch", identity, operationID.String(), input, tx)
>>>>>>> 77aaa00b
	if err != nil || !res.IsSuccess() {
		return restclient.WrapRestErr(ctx, res, err, i18n.MsgEthconnectRESTErr)
	}
	return nil
}<|MERGE_RESOLUTION|>--- conflicted
+++ resolved
@@ -450,11 +450,7 @@
 		Post(e.instancePath + "/" + method)
 }
 
-<<<<<<< HEAD
-func (e *Ethereum) SubmitBatchPin(ctx context.Context, ledgerID *fftypes.UUID, signingKey string, batch *blockchain.BatchPin) error {
-=======
-func (e *Ethereum) SubmitBatchPin(ctx context.Context, operationID *fftypes.UUID, ledgerID *fftypes.UUID, identity *fftypes.Identity, batch *blockchain.BatchPin) error {
->>>>>>> 77aaa00b
+func (e *Ethereum) SubmitBatchPin(ctx context.Context, operationID *fftypes.UUID, ledgerID *fftypes.UUID, signingKey string, batch *blockchain.BatchPin) error {
 	tx := &asyncTXSubmission{}
 	ethHashes := make([]string, len(batch.Contexts))
 	for i, v := range batch.Contexts {
@@ -470,11 +466,7 @@
 		PayloadRef: batch.BatchPaylodRef,
 		Contexts:   ethHashes,
 	}
-<<<<<<< HEAD
-	res, err := e.invokeContractMethod(ctx, "pinBatch", signingKey, batch.TransactionID.String(), input, tx)
-=======
-	res, err := e.invokeContractMethod(ctx, "pinBatch", identity, operationID.String(), input, tx)
->>>>>>> 77aaa00b
+	res, err := e.invokeContractMethod(ctx, "pinBatch", signingKey, operationID.String(), input, tx)
 	if err != nil || !res.IsSuccess() {
 		return restclient.WrapRestErr(ctx, res, err, i18n.MsgEthconnectRESTErr)
 	}
