// Copyright © 2022 Kaleido, Inc.
//
// SPDX-License-Identifier: Apache-2.0
//
// Licensed under the Apache License, Version 2.0 (the "License");
// you may not use this file except in compliance with the License.
// You may obtain a copy of the License at
//
//     http://www.apache.org/licenses/LICENSE-2.0
//
// Unless required by applicable law or agreed to in writing, software
// distributed under the License is distributed on an "AS IS" BASIS,
// WITHOUT WARRANTIES OR CONDITIONS OF ANY KIND, either express or implied.
// See the License for the specific language governing permissions and
// limitations under the License.

package apiserver

import (
	"net/http"

	"github.com/hyperledger/firefly-common/pkg/ffapi"
	"github.com/hyperledger/firefly/internal/coremsgs"
	"github.com/hyperledger/firefly/pkg/core"
)

var getBatchByID = &ffapi.Route{
	Name:   "getBatchByID",
	Path:   "batches/{batchid}",
	Method: http.MethodGet,
	PathParams: []*ffapi.PathParam{
		{Name: "batchid", Description: coremsgs.APIParamsBatchID},
	},
	QueryParams:     nil,
<<<<<<< HEAD
	FilterFactory:   nil,
	DescriptionKey:  coremsgs.APIEndpointsGetBatchBbyID,
=======
	Description:     coremsgs.APIEndpointsGetBatchBbyID,
>>>>>>> 77ed8e80
	JSONInputValue:  nil,
	JSONOutputValue: func() interface{} { return &core.BatchPersisted{} },
	JSONOutputCodes: []int{http.StatusOK},
	Extensions: &coreExtensions{
		CoreJSONHandler: func(r *ffapi.APIRequest, cr *coreRequest) (output interface{}, err error) {
			output, err = cr.or.GetBatchByID(cr.ctx, extractNamespace(r.PP), r.PP["batchid"])
			return output, err
		},
	},
}<|MERGE_RESOLUTION|>--- conflicted
+++ resolved
@@ -32,12 +32,7 @@
 		{Name: "batchid", Description: coremsgs.APIParamsBatchID},
 	},
 	QueryParams:     nil,
-<<<<<<< HEAD
-	FilterFactory:   nil,
-	DescriptionKey:  coremsgs.APIEndpointsGetBatchBbyID,
-=======
 	Description:     coremsgs.APIEndpointsGetBatchBbyID,
->>>>>>> 77ed8e80
 	JSONInputValue:  nil,
 	JSONOutputValue: func() interface{} { return &core.BatchPersisted{} },
 	JSONOutputCodes: []int{http.StatusOK},
