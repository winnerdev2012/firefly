// Copyright © 2022 Kaleido, Inc.
//
// SPDX-License-Identifier: Apache-2.0
//
// Licensed under the Apache License, Version 2.0 (the "License");
// you may not use this file except in compliance with the License.
// You may obtain a copy of the License at
//
//     http://www.apache.org/licenses/LICENSE-2.0
//
// Unless required by applicable law or agreed to in writing, software
// distributed under the License is distributed on an "AS IS" BASIS,
// WITHOUT WARRANTIES OR CONDITIONS OF ANY KIND, either express or implied.
// See the License for the specific language governing permissions and
// limitations under the License.

package apiserver

import (
	"net/http"

	"github.com/hyperledger/firefly-common/pkg/ffapi"
	"github.com/hyperledger/firefly/internal/coremsgs"
	"github.com/hyperledger/firefly/pkg/core"
)

var getTokenConnectors = &ffapi.Route{
	Name:            "getTokenConnectors",
	Path:            "tokens/connectors",
	Method:          http.MethodGet,
	PathParams:      nil,
	QueryParams:     nil,
<<<<<<< HEAD
	FilterFactory:   nil,
	DescriptionKey:  coremsgs.APIEndpointsGetTokenConnectors,
=======
	Description:     coremsgs.APIEndpointsGetTokenConnectors,
>>>>>>> 77ed8e80
	JSONInputValue:  nil,
	JSONOutputValue: func() interface{} { return []*core.TokenConnector{} },
	JSONOutputCodes: []int{http.StatusOK},
	Extensions: &coreExtensions{
		CoreJSONHandler: func(r *ffapi.APIRequest, cr *coreRequest) (output interface{}, err error) {
			return cr.or.Assets().GetTokenConnectors(cr.ctx, extractNamespace(r.PP)), nil
		},
	},
}<|MERGE_RESOLUTION|>--- conflicted
+++ resolved
@@ -30,12 +30,7 @@
 	Method:          http.MethodGet,
 	PathParams:      nil,
 	QueryParams:     nil,
-<<<<<<< HEAD
-	FilterFactory:   nil,
-	DescriptionKey:  coremsgs.APIEndpointsGetTokenConnectors,
-=======
 	Description:     coremsgs.APIEndpointsGetTokenConnectors,
->>>>>>> 77ed8e80
 	JSONInputValue:  nil,
 	JSONOutputValue: func() interface{} { return []*core.TokenConnector{} },
 	JSONOutputCodes: []int{http.StatusOK},
