// Copyright © 2022 Kaleido, Inc.
//
// SPDX-License-Identifier: Apache-2.0
//
// Licensed under the Apache License, Version 2.0 (the "License");
// you may not use this file except in compliance with the License.
// You may obtain a copy of the License at
//
//     http://www.apache.org/licenses/LICENSE-2.0
//
// Unless required by applicable law or agreed to in writing, software
// distributed under the License is distributed on an "AS IS" BASIS,
// WITHOUT WARRANTIES OR CONDITIONS OF ANY KIND, either express or implied.
// See the License for the specific language governing permissions and
// limitations under the License.

package apiserver

import (
	"net/http"
	"strings"

	"github.com/hyperledger/firefly-common/pkg/ffapi"
	"github.com/hyperledger/firefly/internal/coremsgs"
	"github.com/hyperledger/firefly/pkg/core"
)

var postNewContractAPI = &ffapi.Route{
	Name:       "postNewContractAPI",
	Path:       "apis",
	Method:     http.MethodPost,
	PathParams: nil,
	QueryParams: []*ffapi.QueryParam{
		{Name: "confirm", Description: coremsgs.APIConfirmQueryParam, IsBool: true, Example: "true"},
	},
<<<<<<< HEAD
	FilterFactory:   nil,
	DescriptionKey:  coremsgs.APIEndpointsPostNewContractAPI,
=======
	Description:     coremsgs.APIEndpointsPostNewContractAPI,
>>>>>>> 77ed8e80
	JSONInputValue:  func() interface{} { return &core.ContractAPI{} },
	JSONOutputValue: func() interface{} { return &core.ContractAPI{} },
	JSONOutputCodes: []int{http.StatusOK, http.StatusAccepted},
	Extensions: &coreExtensions{
		CoreJSONHandler: func(r *ffapi.APIRequest, cr *coreRequest) (output interface{}, err error) {
			waitConfirm := strings.EqualFold(r.QP["confirm"], "true")
			r.SuccessStatus = syncRetcode(waitConfirm)
			return cr.or.Contracts().BroadcastContractAPI(cr.ctx, cr.apiBaseURL, extractNamespace(r.PP), r.Input.(*core.ContractAPI), waitConfirm)
		},
	},
}<|MERGE_RESOLUTION|>--- conflicted
+++ resolved
@@ -33,12 +33,7 @@
 	QueryParams: []*ffapi.QueryParam{
 		{Name: "confirm", Description: coremsgs.APIConfirmQueryParam, IsBool: true, Example: "true"},
 	},
-<<<<<<< HEAD
-	FilterFactory:   nil,
-	DescriptionKey:  coremsgs.APIEndpointsPostNewContractAPI,
-=======
 	Description:     coremsgs.APIEndpointsPostNewContractAPI,
->>>>>>> 77ed8e80
 	JSONInputValue:  func() interface{} { return &core.ContractAPI{} },
 	JSONOutputValue: func() interface{} { return &core.ContractAPI{} },
 	JSONOutputCodes: []int{http.StatusOK, http.StatusAccepted},
