// Copyright © 2022 Kaleido, Inc.
//
// SPDX-License-Identifier: Apache-2.0
//
// Licensed under the Apache License, Version 2.0 (the "License");
// you may not use this file except in compliance with the License.
// You may obtain a copy of the License at
//
//     http://www.apache.org/licenses/LICENSE-2.0
//
// Unless required by applicable law or agreed to in writing, software
// distributed under the License is distributed on an "AS IS" BASIS,
// WITHOUT WARRANTIES OR CONDITIONS OF ANY KIND, either express or implied.
// See the License for the specific language governing permissions and
// limitations under the License.

package apiserver

import (
	"github.com/hyperledger/firefly-common/pkg/config"
	"github.com/hyperledger/firefly/internal/coreconfig"
	"github.com/hyperledger/firefly/internal/coremsgs"
	"github.com/hyperledger/firefly/internal/oapispec"
)

var routes = append(
	globalRoutes([]*oapispec.Route{
		getNamespace,
		getNamespaces,
		getStatusBatchManager,
		getStatusPins,
		getStatusWebSockets,
<<<<<<< HEAD
=======
		postNetworkAction,
		postNewNamespace,
		postNewOrganization,
		postNewOrganizationSelf,
		postNodesSelf,
>>>>>>> d9d744f5
	}),
	namespacedRoutes([]*oapispec.Route{
		deleteContractListener,
		deleteSubscription,
		getBatchByID,
		getBatches,
		getBlockchainEventByID,
		getBlockchainEvents,
		getChartHistogram,
		getContractAPIByName,
		getContractAPIInterface,
		getContractAPIs,
		getContractAPIListeners,
		getContractInterface,
		getContractInterfaceNameVersion,
		getContractInterfaces,
		getContractListenerByNameOrID,
		getContractListeners,
		getData,
		getDataBlob,
		getDataByID,
		getDataMsgs,
		getDatatypeByName,
		getDatatypes,
		getEventByID,
		getEvents,
		getGroupByHash,
		getGroups,
		getIdentities,
		getIdentityByDID,
		getIdentityByID,
		getIdentityDID,
		getIdentityVerifiers,
		getMsgByID,
		getMsgData,
		getMsgEvents,
		getMsgs,
		getMsgTxn,
		getNetworkDIDDocByDID,
		getNetworkIdentities,
		getNetworkIdentityByDID,
		getNetworkNode,
		getNetworkNodes,
		getNetworkOrg,
		getNetworkOrgs,
		getOpByID,
		getOps,
		getStatus,
		getSubscriptionByID,
		getSubscriptions,
		getTokenAccountPools,
		getTokenAccounts,
		getTokenApprovals,
		getTokenBalances,
		getTokenConnectors,
		getTokenPoolByNameOrID,
		getTokenPools,
		getTokenTransferByID,
		getTokenTransfers,
		getTxnBlockchainEvents,
		getTxnByID,
		getTxnOps,
		getTxns,
		getTxnStatus,
		getVerifierByID,
		getVerifiers,
		patchUpdateIdentity,
		postContractAPIInvoke,
		postContractAPIQuery,
		postContractAPIListeners,
		postContractInterfaceGenerate,
		postContractInvoke,
		postContractQuery,
		postData,
		postNewContractAPI,
		postNewContractInterface,
		postNewContractListener,
		postNewDatatype,
		postNewIdentity,
		postNewMessageBroadcast,
		postNewMessagePrivate,
		postNewMessageRequestReply,
		postNewSubscription,
		postNewOrganization,
		postNewOrganizationSelf,
		postNodesSelf,
		postOpRetry,
		postTokenApproval,
		postTokenBurn,
		postTokenMint,
		postTokenPool,
		postTokenTransfer,
		putContractAPI,
		putSubscription,
	})...,
)

func globalRoutes(routes []*oapispec.Route) []*oapispec.Route {
	for _, route := range routes {
		route.Tag = "Global"
	}
	return routes
}

func namespacedRoutes(routes []*oapispec.Route) []*oapispec.Route {
	newRoutes := make([]*oapispec.Route, len(routes))
	for i, route := range routes {
		route.Tag = "Default Namespace"

		routeCopy := *route
		routeCopy.Name += "Namespace"
		routeCopy.Path = "namespaces/{ns}/" + route.Path
		routeCopy.PathParams = append(routeCopy.PathParams, &oapispec.PathParam{
			Name: "ns", ExampleFromConf: coreconfig.NamespacesDefault, Description: coremsgs.APIParamsNamespace,
		})
		routeCopy.Tag = "Non-Default Namespace"
		newRoutes[i] = &routeCopy
	}
	return append(routes, newRoutes...)
}

func extractNamespace(pathParams map[string]string) string {
	if ns, ok := pathParams["ns"]; ok {
		return ns
	}
	return config.GetString(coreconfig.NamespacesDefault)
}<|MERGE_RESOLUTION|>--- conflicted
+++ resolved
@@ -30,14 +30,7 @@
 		getStatusBatchManager,
 		getStatusPins,
 		getStatusWebSockets,
-<<<<<<< HEAD
-=======
 		postNetworkAction,
-		postNewNamespace,
-		postNewOrganization,
-		postNewOrganizationSelf,
-		postNodesSelf,
->>>>>>> d9d744f5
 	}),
 	namespacedRoutes([]*oapispec.Route{
 		deleteContractListener,
