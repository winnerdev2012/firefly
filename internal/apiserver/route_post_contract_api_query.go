--- conflicted
+++ resolved
@@ -32,14 +32,8 @@
 		{Name: "apiName", Description: coremsgs.APIParamsContractAPIName},
 		{Name: "methodPath", Description: coremsgs.APIParamsMethodPath},
 	},
-<<<<<<< HEAD
-	QueryParams:     []*oapispec.QueryParam{},
-	FilterFactory:   nil,
-	DescriptionKey:  coremsgs.APIEndpointsPostContractAPIQuery,
-=======
 	QueryParams:     []*ffapi.QueryParam{},
 	Description:     coremsgs.APIEndpointsPostContractAPIQuery,
->>>>>>> 77ed8e80
 	JSONInputValue:  func() interface{} { return &core.ContractCallRequest{} },
 	JSONOutputValue: func() interface{} { return make(map[string]interface{}) },
 	JSONOutputCodes: []int{http.StatusOK},
