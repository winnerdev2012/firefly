// Copyright © 2022 Kaleido, Inc.
//
// SPDX-License-Identifier: Apache-2.0
//
// Licensed under the Apache License, Version 2.0 (the "License");
// you may not use this file except in compliance with the License.
// You may obtain a copy of the License at
//
//     http://www.apache.org/licenses/LICENSE-2.0
//
// Unless required by applicable law or agreed to in writing, software
// distributed under the License is distributed on an "AS IS" BASIS,
// WITHOUT WARRANTIES OR CONDITIONS OF ANY KIND, either express or implied.
// See the License for the specific language governing permissions and
// limitations under the License.

package apiserver

import (
	"net/http"
	"strings"

	"github.com/hyperledger/firefly-common/pkg/ffapi"
	"github.com/hyperledger/firefly/internal/coremsgs"
	"github.com/hyperledger/firefly/pkg/core"
	"github.com/hyperledger/firefly/pkg/database"
)

var getNetworkIdentities = &ffapi.Route{
	Name:   "getNetworkIdentities",
	Path:   "network/identities",
	Method: http.MethodGet,
	QueryParams: []*ffapi.QueryParam{
		{Name: "fetchverifiers", Example: "true", Description: coremsgs.APIParamsFetchVerifiers, IsBool: true},
	},
	Description:     coremsgs.APIEndpointsGetNetworkIdentities,
	Deprecated:      true, // use getIdentities instead
	JSONInputValue:  nil,
	JSONOutputValue: func() interface{} { return &[]*core.IdentityWithVerifiers{} },
	JSONOutputCodes: []int{http.StatusOK},
<<<<<<< HEAD
	JSONHandler: func(r *oapispec.APIRequest) (output interface{}, err error) {
		ns := extractNamespace(r.PP)
		if strings.EqualFold(r.QP["fetchverifiers"], "true") {
			return filterResult(getOr(r.Ctx, ns).NetworkMap().GetIdentitiesWithVerifiersGlobal(r.Ctx, r.Filter))
		}
		return filterResult(getOr(r.Ctx, ns).NetworkMap().GetIdentitiesGlobal(r.Ctx, r.Filter))
=======
	Extensions: &coreExtensions{
		FilterFactory: database.IdentityQueryFactory,
		CoreJSONHandler: func(r *ffapi.APIRequest, cr *coreRequest) (output interface{}, err error) {
			if strings.EqualFold(r.QP["fetchverifiers"], "true") {
				return filterResult(cr.or.NetworkMap().GetIdentitiesWithVerifiers(cr.ctx, extractNamespace(r.PP), cr.filter))
			}
			return filterResult(cr.or.NetworkMap().GetIdentities(cr.ctx, extractNamespace(r.PP), cr.filter))
		},
>>>>>>> e1bb923c
	},
}<|MERGE_RESOLUTION|>--- conflicted
+++ resolved
@@ -38,14 +38,6 @@
 	JSONInputValue:  nil,
 	JSONOutputValue: func() interface{} { return &[]*core.IdentityWithVerifiers{} },
 	JSONOutputCodes: []int{http.StatusOK},
-<<<<<<< HEAD
-	JSONHandler: func(r *oapispec.APIRequest) (output interface{}, err error) {
-		ns := extractNamespace(r.PP)
-		if strings.EqualFold(r.QP["fetchverifiers"], "true") {
-			return filterResult(getOr(r.Ctx, ns).NetworkMap().GetIdentitiesWithVerifiersGlobal(r.Ctx, r.Filter))
-		}
-		return filterResult(getOr(r.Ctx, ns).NetworkMap().GetIdentitiesGlobal(r.Ctx, r.Filter))
-=======
 	Extensions: &coreExtensions{
 		FilterFactory: database.IdentityQueryFactory,
 		CoreJSONHandler: func(r *ffapi.APIRequest, cr *coreRequest) (output interface{}, err error) {
@@ -54,6 +46,5 @@
 			}
 			return filterResult(cr.or.NetworkMap().GetIdentities(cr.ctx, extractNamespace(r.PP), cr.filter))
 		},
->>>>>>> e1bb923c
 	},
 }