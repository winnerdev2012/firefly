--- conflicted
+++ resolved
@@ -31,12 +31,7 @@
 	Method:          http.MethodGet,
 	PathParams:      nil,
 	QueryParams:     nil,
-<<<<<<< HEAD
-	FilterFactory:   database.TokenAccountQueryFactory,
-	DescriptionKey:  coremsgs.APIEndpointsGetTokenAccounts,
-=======
 	Description:     coremsgs.APIEndpointsGetTokenAccounts,
->>>>>>> 77ed8e80
 	JSONInputValue:  nil,
 	JSONOutputValue: func() interface{} { return []*core.TokenAccount{} },
 	JSONOutputCodes: []int{http.StatusOK},
