--- conflicted
+++ resolved
@@ -29,14 +29,8 @@
 	Path:            "contracts/interfaces/generate",
 	Method:          http.MethodPost,
 	PathParams:      nil,
-<<<<<<< HEAD
-	QueryParams:     []*oapispec.QueryParam{},
-	FilterFactory:   nil,
-	DescriptionKey:  coremsgs.APIEndpointsPostContractInterfaceGenerate,
-=======
 	QueryParams:     []*ffapi.QueryParam{},
 	Description:     coremsgs.APIEndpointsPostContractInterfaceGenerate,
->>>>>>> 77ed8e80
 	JSONInputValue:  func() interface{} { return &core.FFIGenerationRequest{} },
 	JSONOutputValue: func() interface{} { return &core.FFI{} },
 	JSONOutputCodes: []int{http.StatusOK},
