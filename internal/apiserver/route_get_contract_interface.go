// Copyright © 2022 Kaleido, Inc.
//
// SPDX-License-Identifier: Apache-2.0
//
// Licensed under the Apache License, Version 2.0 (the "License");
// you may not use this file except in compliance with the License.
// You may obtain a copy of the License at
//
//     http://www.apache.org/licenses/LICENSE-2.0
//
// Unless required by applicable law or agreed to in writing, software
// distributed under the License is distributed on an "AS IS" BASIS,
// WITHOUT WARRANTIES OR CONDITIONS OF ANY KIND, either express or implied.
// See the License for the specific language governing permissions and
// limitations under the License.

package apiserver

import (
	"net/http"
	"strings"

	"github.com/hyperledger/firefly-common/pkg/ffapi"
	"github.com/hyperledger/firefly-common/pkg/fftypes"
	"github.com/hyperledger/firefly/internal/coremsgs"
	"github.com/hyperledger/firefly/pkg/core"
)

var getContractInterface = &ffapi.Route{
	Name:   "getContractInterface",
	Path:   "contracts/interfaces/{interfaceId}",
	Method: http.MethodGet,
	PathParams: []*ffapi.PathParam{
		{Name: "interfaceId", Description: coremsgs.APIParamsContractInterfaceID},
	},
	QueryParams: []*ffapi.QueryParam{
		{Name: "fetchchildren", Example: "true", Description: coremsgs.APIParamsContractInterfaceFetchChildren, IsBool: true},
	},
	Description:     coremsgs.APIEndpointsGetContractInterface,
	JSONInputValue:  nil,
	JSONOutputValue: func() interface{} { return &core.FFI{} },
	JSONOutputCodes: []int{http.StatusOK},
<<<<<<< HEAD
	JSONHandler: func(r *oapispec.APIRequest) (output interface{}, err error) {
		interfaceID, err := fftypes.ParseUUID(r.Ctx, r.PP["interfaceId"])
		if err != nil {
			return nil, err
		}
		ns := extractNamespace(r.PP)
		if strings.EqualFold(r.QP["fetchchildren"], "true") {
			return getOr(r.Ctx, ns).Contracts().GetFFIByIDWithChildren(r.Ctx, interfaceID)
		}
		return getOr(r.Ctx, ns).Contracts().GetFFIByID(r.Ctx, interfaceID)
=======
	Extensions: &coreExtensions{
		CoreJSONHandler: func(r *ffapi.APIRequest, cr *coreRequest) (output interface{}, err error) {
			interfaceID, err := fftypes.ParseUUID(cr.ctx, r.PP["interfaceId"])
			if err != nil {
				return nil, err
			}
			if strings.EqualFold(r.QP["fetchchildren"], "true") {
				return cr.or.Contracts().GetFFIByIDWithChildren(cr.ctx, interfaceID)
			}
			return cr.or.Contracts().GetFFIByID(cr.ctx, interfaceID)
		},
>>>>>>> e1bb923c
	},
}<|MERGE_RESOLUTION|>--- conflicted
+++ resolved
@@ -40,18 +40,6 @@
 	JSONInputValue:  nil,
 	JSONOutputValue: func() interface{} { return &core.FFI{} },
 	JSONOutputCodes: []int{http.StatusOK},
-<<<<<<< HEAD
-	JSONHandler: func(r *oapispec.APIRequest) (output interface{}, err error) {
-		interfaceID, err := fftypes.ParseUUID(r.Ctx, r.PP["interfaceId"])
-		if err != nil {
-			return nil, err
-		}
-		ns := extractNamespace(r.PP)
-		if strings.EqualFold(r.QP["fetchchildren"], "true") {
-			return getOr(r.Ctx, ns).Contracts().GetFFIByIDWithChildren(r.Ctx, interfaceID)
-		}
-		return getOr(r.Ctx, ns).Contracts().GetFFIByID(r.Ctx, interfaceID)
-=======
 	Extensions: &coreExtensions{
 		CoreJSONHandler: func(r *ffapi.APIRequest, cr *coreRequest) (output interface{}, err error) {
 			interfaceID, err := fftypes.ParseUUID(cr.ctx, r.PP["interfaceId"])
@@ -63,6 +51,5 @@
 			}
 			return cr.or.Contracts().GetFFIByID(cr.ctx, interfaceID)
 		},
->>>>>>> e1bb923c
 	},
 }