--- conflicted
+++ resolved
@@ -33,12 +33,7 @@
 	QueryParams: []*ffapi.QueryParam{
 		{Name: "confirm", Description: coremsgs.APIConfirmQueryParam, IsBool: true, Example: "true"},
 	},
-<<<<<<< HEAD
-	FilterFactory:   nil,
-	DescriptionKey:  coremsgs.APIEndpointsPostContractInvoke,
-=======
 	Description:     coremsgs.APIEndpointsPostContractInvoke,
->>>>>>> 77ed8e80
 	JSONInputValue:  func() interface{} { return &core.ContractCallRequest{} },
 	JSONOutputValue: func() interface{} { return &core.Operation{} },
 	JSONOutputCodes: []int{http.StatusOK, http.StatusAccepted},
