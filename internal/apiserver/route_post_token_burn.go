--- conflicted
+++ resolved
@@ -33,12 +33,7 @@
 	QueryParams: []*ffapi.QueryParam{
 		{Name: "confirm", Description: coremsgs.APIConfirmQueryParam, IsBool: true},
 	},
-<<<<<<< HEAD
-	FilterFactory:   nil,
-	DescriptionKey:  coremsgs.APIEndpointsPostTokenBurn,
-=======
 	Description:     coremsgs.APIEndpointsPostTokenBurn,
->>>>>>> 77ed8e80
 	JSONInputValue:  func() interface{} { return &core.TokenTransferInput{} },
 	JSONOutputValue: func() interface{} { return &core.TokenTransfer{} },
 	JSONOutputCodes: []int{http.StatusAccepted, http.StatusOK},
