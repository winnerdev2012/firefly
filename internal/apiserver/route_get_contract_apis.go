// Copyright © 2022 Kaleido, Inc.
//
// SPDX-License-Identifier: Apache-2.0
//
// Licensed under the Apache License, Version 2.0 (the "License");
// you may not use this file except in compliance with the License.
// You may obtain a copy of the License at
//
//     http://www.apache.org/licenses/LICENSE-2.0
//
// Unless required by applicable law or agreed to in writing, software
// distributed under the License is distributed on an "AS IS" BASIS,
// WITHOUT WARRANTIES OR CONDITIONS OF ANY KIND, either express or implied.
// See the License for the specific language governing permissions and
// limitations under the License.

package apiserver

import (
	"net/http"

	"github.com/hyperledger/firefly-common/pkg/ffapi"
	"github.com/hyperledger/firefly/internal/coremsgs"
	"github.com/hyperledger/firefly/pkg/core"
	"github.com/hyperledger/firefly/pkg/database"
)

var getContractAPIs = &ffapi.Route{
	Name:            "getContractAPIs",
	Path:            "apis",
	Method:          http.MethodGet,
	PathParams:      nil,
	QueryParams:     nil,
<<<<<<< HEAD
	FilterFactory:   database.ContractAPIQueryFactory,
	DescriptionKey:  coremsgs.APIEndpointsGetContractAPIs,
=======
	Description:     coremsgs.APIEndpointsGetContractAPIs,
>>>>>>> 77ed8e80
	JSONInputValue:  nil,
	JSONOutputValue: func() interface{} { return []*core.ContractAPI{} },
	JSONOutputCodes: []int{http.StatusOK},
	Extensions: &coreExtensions{
		FilterFactory: database.ContractAPIQueryFactory,
		CoreJSONHandler: func(r *ffapi.APIRequest, cr *coreRequest) (output interface{}, err error) {
			return filterResult(cr.or.Contracts().GetContractAPIs(cr.ctx, cr.apiBaseURL, extractNamespace(r.PP), cr.filter))
		},
	},
}<|MERGE_RESOLUTION|>--- conflicted
+++ resolved
@@ -31,12 +31,7 @@
 	Method:          http.MethodGet,
 	PathParams:      nil,
 	QueryParams:     nil,
-<<<<<<< HEAD
-	FilterFactory:   database.ContractAPIQueryFactory,
-	DescriptionKey:  coremsgs.APIEndpointsGetContractAPIs,
-=======
 	Description:     coremsgs.APIEndpointsGetContractAPIs,
->>>>>>> 77ed8e80
 	JSONInputValue:  nil,
 	JSONOutputValue: func() interface{} { return []*core.ContractAPI{} },
 	JSONOutputCodes: []int{http.StatusOK},
