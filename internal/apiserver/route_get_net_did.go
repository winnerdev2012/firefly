--- conflicted
+++ resolved
@@ -35,13 +35,8 @@
 	PathParams: []*ffapi.PathParam{
 		{Name: "did", Description: coremsgs.APIParamsDID},
 	},
-<<<<<<< HEAD
-	FilterFactory:   nil,
-	DescriptionKey:  coremsgs.APIEndpointsGetIdentityByDID,
-=======
-	Description:     coremsgs.APIEndpointsGetNetworkIdentityByDID,
+	Description:     coremsgs.APIEndpointsGetIdentityByDID,
 	Deprecated:      true, // use getIdentityByDID instead
->>>>>>> 77ed8e80
 	JSONInputValue:  nil,
 	JSONOutputValue: func() interface{} { return &core.IdentityWithVerifiers{} },
 	JSONOutputCodes: []int{http.StatusOK},
