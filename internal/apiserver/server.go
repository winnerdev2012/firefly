// Copyright © 2022 Kaleido, Inc.
//
// SPDX-License-Identifier: Apache-2.0
//
// Licensed under the Apache License, Version 2.0 (the "License");
// you may not use this file except in compliance with the License.
// You may obtain a copy of the License at
//
//     http://www.apache.org/licenses/LICENSE-2.0
//
// Unless required by applicable law or agreed to in writing, software
// distributed under the License is distributed on an "AS IS" BASIS,
// WITHOUT WARRANTIES OR CONDITIONS OF ANY KIND, either express or implied.
// See the License for the specific language governing permissions and
// limitations under the License.

package apiserver

import (
	"context"
	"encoding/json"
	"fmt"
	"io"
	"io/ioutil"
	"mime/multipart"
	"net/http"
	"reflect"
	"regexp"
	"strings"
	"time"

	"github.com/getkin/kin-openapi/openapi3"
	"github.com/hyperledger/firefly/internal/metrics"
	"github.com/hyperledger/firefly/internal/oapiffi"
	"github.com/prometheus/client_golang/prometheus/promhttp"

	"github.com/ghodss/yaml"
	"github.com/gorilla/mux"

	"github.com/hyperledger/firefly/internal/config"
	"github.com/hyperledger/firefly/internal/events/eifactory"
	"github.com/hyperledger/firefly/internal/events/websockets"
	"github.com/hyperledger/firefly/internal/i18n"
	"github.com/hyperledger/firefly/internal/log"
	"github.com/hyperledger/firefly/internal/oapispec"
	"github.com/hyperledger/firefly/internal/orchestrator"
	"github.com/hyperledger/firefly/pkg/database"
	"github.com/hyperledger/firefly/pkg/fftypes"
)

type orchestratorContextKey struct{}

var ffcodeExtractor = regexp.MustCompile(`^(FF\d+):`)

var (
	adminConfigPrefix   = config.NewPluginConfig("admin")
	apiConfigPrefix     = config.NewPluginConfig("http")
	metricsConfigPrefix = config.NewPluginConfig("metrics")
)

// Server is the external interface for the API Server
type Server interface {
	Serve(ctx context.Context, o orchestrator.Orchestrator) error
}

type apiServer struct {
	// Defaults set with config
	defaultFilterLimit uint64
	maxFilterLimit     uint64
	maxFilterSkip      uint64
	apiTimeout         time.Duration
	apiMaxTimeout      time.Duration
	metricsEnabled     bool
	ffiSwaggerGen      oapiffi.FFISwaggerGen
}

func InitConfig() {
	initHTTPConfPrefx(apiConfigPrefix, 5000)
	initHTTPConfPrefx(adminConfigPrefix, 5001)
	initHTTPConfPrefx(metricsConfigPrefix, 6000)
	initMetricsConfPrefix(metricsConfigPrefix)
}

func NewAPIServer() Server {
	return &apiServer{
		defaultFilterLimit: uint64(config.GetUint(config.APIDefaultFilterLimit)),
		maxFilterLimit:     uint64(config.GetUint(config.APIMaxFilterLimit)),
		maxFilterSkip:      uint64(config.GetUint(config.APIMaxFilterSkip)),
		apiTimeout:         config.GetDuration(config.APIRequestTimeout),
		apiMaxTimeout:      config.GetDuration(config.APIRequestMaxTimeout),
		metricsEnabled:     config.GetBool(config.MetricsEnabled),
		ffiSwaggerGen:      oapiffi.NewFFISwaggerGen(),
	}
}

func getOr(ctx context.Context) orchestrator.Orchestrator {
	return ctx.Value(orchestratorContextKey{}).(orchestrator.Orchestrator)
}

// Serve is the main entry point for the API Server
func (as *apiServer) Serve(ctx context.Context, o orchestrator.Orchestrator) (err error) {
	httpErrChan := make(chan error)
	adminErrChan := make(chan error)
	metricsErrChan := make(chan error)

	if !o.IsPreInit() {
		apiHTTPServer, err := newHTTPServer(ctx, "api", as.createMuxRouter(ctx, o), httpErrChan, apiConfigPrefix)
		if err != nil {
			return err
		}
		go apiHTTPServer.serveHTTP(ctx)
	}

	if config.GetBool(config.AdminEnabled) {
		adminHTTPServer, err := newHTTPServer(ctx, "admin", as.createAdminMuxRouter(o), adminErrChan, adminConfigPrefix)
		if err != nil {
			return err
		}
		go adminHTTPServer.serveHTTP(ctx)
	}

	if as.metricsEnabled {
		metricsHTTPServer, err := newHTTPServer(ctx, "metrics", as.createMetricsMuxRouter(), metricsErrChan, metricsConfigPrefix)
		if err != nil {
			return err
		}
		go metricsHTTPServer.serveHTTP(ctx)
	}

	return as.waitForServerStop(httpErrChan, adminErrChan, metricsErrChan)
}

func (as *apiServer) waitForServerStop(httpErrChan, adminErrChan, metricsErrChan chan error) error {
	select {
	case err := <-httpErrChan:
		return err
	case err := <-adminErrChan:
		return err
	case err := <-metricsErrChan:
		return err
	}
}

type multipartState struct {
	mpr        *multipart.Reader
	formParams map[string]string
	part       *fftypes.Multipart
	close      func()
}

func (as *apiServer) getFilePart(req *http.Request) (*multipartState, error) {

	formParams := make(map[string]string)
	ctx := req.Context()
	l := log.L(ctx)
	mpr, err := req.MultipartReader()
	if err != nil {
		return nil, i18n.WrapError(ctx, err, i18n.MsgMultiPartFormReadError)
	}
	for {
		part, err := mpr.NextPart()
		if err != nil {
			return nil, i18n.WrapError(ctx, err, i18n.MsgMultiPartFormReadError)
		}
		if part.FileName() == "" {
			value, _ := ioutil.ReadAll(part)
			formParams[part.FormName()] = string(value)
		} else {
			l.Debugf("Processing multi-part upload. Field='%s' Filename='%s'", part.FormName(), part.FileName())
			mp := &fftypes.Multipart{
				Data:     part,
				Filename: part.FileName(),
				Mimetype: part.Header.Get("Content-Disposition"),
			}
			return &multipartState{
				mpr:        mpr,
				formParams: formParams,
				part:       mp,
				close:      func() { _ = part.Close() },
			}, nil
		}
	}
}

func (as *apiServer) getParams(req *http.Request, route *oapispec.Route) (queryParams, pathParams map[string]string) {
	queryParams = make(map[string]string)
	pathParams = make(map[string]string)
	if len(route.PathParams) > 0 {
		v := mux.Vars(req)
		for _, pp := range route.PathParams {
			pathParams[pp.Name] = v[pp.Name]
		}
	}
	for _, qp := range route.QueryParams {
		val, exists := req.URL.Query()[qp.Name]
		if qp.IsBool {
			if exists && (len(val) == 0 || val[0] == "" || strings.EqualFold(val[0], "true")) {
				val = []string{"true"}
			} else {
				val = []string{"false"}
			}
		}
		if exists && len(val) > 0 {
			queryParams[qp.Name] = val[0]
		}
	}
	return queryParams, pathParams
}

func (as *apiServer) routeHandler(o orchestrator.Orchestrator, apiBaseURL string, route *oapispec.Route) http.HandlerFunc {
	// Check the mandatory parts are ok at startup time
	return as.apiWrapper(func(res http.ResponseWriter, req *http.Request) (int, error) {

		var jsonInput interface{}
		if route.JSONInputValue != nil {
			jsonInput = route.JSONInputValue()
		}
		var queryParams, pathParams map[string]string
		var multipart *multipartState
		contentType := req.Header.Get("Content-Type")
		var err error
		if req.Method != http.MethodGet && req.Method != http.MethodDelete {
			switch {
			case strings.HasPrefix(strings.ToLower(contentType), "multipart/form-data") && route.FormUploadHandler != nil:
				multipart, err = as.getFilePart(req)
				if err != nil {
					return 400, err
				}
				defer multipart.close()
			case strings.HasPrefix(strings.ToLower(contentType), "application/json"):
				if jsonInput != nil {
					err = json.NewDecoder(req.Body).Decode(&jsonInput)
				}
			default:
				return 415, i18n.NewError(req.Context(), i18n.MsgInvalidContentType)
			}
		}

		var filter database.AndFilter
		var status = 400 // if fail parsing input
		var output interface{}
		if err == nil {
			queryParams, pathParams = as.getParams(req, route)
			if route.FilterFactory != nil {
				filter, err = as.buildFilter(req, route.FilterFactory)
			}
		}

		if err == nil {
			rCtx := context.WithValue(req.Context(), orchestratorContextKey{}, o)
			r := &oapispec.APIRequest{
<<<<<<< HEAD
				Ctx:             req.Context(),
				Or:              o,
				Req:             req,
				PP:              pathParams,
				QP:              queryParams,
				Filter:          filter,
				Input:           jsonInput,
				SuccessStatus:   http.StatusOK,
				ResponseHeaders: res.Header(),
=======
				Ctx:           rCtx,
				Req:           req,
				PP:            pathParams,
				QP:            queryParams,
				Filter:        filter,
				Input:         jsonInput,
				SuccessStatus: http.StatusOK,
				APIBaseURL:    apiBaseURL,
>>>>>>> 6c8c7b91
			}
			if len(route.JSONOutputCodes) > 0 {
				r.SuccessStatus = route.JSONOutputCodes[0]
			}
			if multipart != nil {
				r.FP = multipart.formParams
				r.Part = multipart.part
				output, err = route.FormUploadHandler(r)
			} else {
				output, err = route.JSONHandler(r)
			}
			status = r.SuccessStatus // Can be updated by the route
		}
		if err == nil && multipart != nil {
			// Catch the case that someone puts form fields after the file in a multi-part body.
			// We don't support that, so that we can stream through the core rather than having
			// to hold everything in memory.
			trailing, expectEOF := multipart.mpr.NextPart()
			if expectEOF == nil {
				err = i18n.NewError(req.Context(), i18n.MsgFieldsAfterFile, trailing.FormName())
			}
		}
		if err == nil {
			status, err = as.handleOutput(req.Context(), res, status, output)
		}
		return status, err
	})
}

func (as *apiServer) handleOutput(ctx context.Context, res http.ResponseWriter, status int, output interface{}) (int, error) {
	vOutput := reflect.ValueOf(output)
	outputKind := vOutput.Kind()
	isPointer := outputKind == reflect.Ptr
	invalid := outputKind == reflect.Invalid
	isNil := output == nil || invalid || (isPointer && vOutput.IsNil())
	var reader io.ReadCloser
	var marshalErr error
	if !isNil && vOutput.CanInterface() {
		reader, _ = vOutput.Interface().(io.ReadCloser)
	}
	switch {
	case isNil:
		if status != 204 {
			return 404, i18n.NewError(ctx, i18n.Msg404NoResult)
		}
		res.WriteHeader(204)
	case reader != nil:
		defer reader.Close()
		res.Header().Add("Content-Type", "application/octet-stream")
		res.WriteHeader(status)
		_, marshalErr = io.Copy(res, reader)
	default:
		res.Header().Add("Content-Type", "application/json")
		res.WriteHeader(status)
		marshalErr = json.NewEncoder(res).Encode(output)
	}
	if marshalErr != nil {
		err := i18n.WrapError(ctx, marshalErr, i18n.MsgResponseMarshalError)
		log.L(ctx).Errorf(err.Error())
		return 500, err
	}
	return status, nil
}

func (as *apiServer) getTimeout(req *http.Request) time.Duration {
	// Configure a server-side timeout on each request, to try and avoid cases where the API requester
	// times out, and we continue to churn indefinitely processing the request.
	// Long-running processes should be dispatched asynchronously (API returns 202 Accepted asap),
	// and the caller can either listen on the websocket for updates, or poll the status of the affected object.
	// This is dependent on the context being passed down through to all blocking operations down the stack
	// (while avoiding passing the context to asynchronous tasks that are dispatched as a result of the request)
	reqTimeout := as.apiTimeout
	reqTimeoutHeader := req.Header.Get("Request-Timeout")
	if reqTimeoutHeader != "" {
		customTimeout, err := fftypes.ParseDurationString(reqTimeoutHeader, time.Second /* default is seconds */)
		if err != nil {
			log.L(req.Context()).Warnf("Invalid Request-Timeout header '%s': %s", reqTimeoutHeader, err)
		} else {
			reqTimeout = time.Duration(customTimeout)
			if reqTimeout > as.apiMaxTimeout {
				reqTimeout = as.apiMaxTimeout
			}
		}
	}
	return reqTimeout
}

func (as *apiServer) apiWrapper(handler func(res http.ResponseWriter, req *http.Request) (status int, err error)) http.HandlerFunc {
	return func(res http.ResponseWriter, req *http.Request) {

		reqTimeout := as.getTimeout(req)
		ctx, cancel := context.WithTimeout(req.Context(), reqTimeout)
		httpReqID := fftypes.ShortID()
		ctx = log.WithLogField(ctx, "httpreq", httpReqID)
		req = req.WithContext(ctx)
		defer cancel()

		// Wrap the request itself in a log wrapper, that gives minimal request/response and timing info
		l := log.L(ctx)
		l.Infof("--> %s %s", req.Method, req.URL.Path)
		startTime := time.Now()
		status, err := handler(res, req)
		durationMS := float64(time.Since(startTime)) / float64(time.Millisecond)
		if err != nil {

			// Routers don't need to tweak the status code when sending errors.
			// .. either the FF12345 error they raise is mapped to a status hint
			ffcodeExtract := ffcodeExtractor.FindStringSubmatch(err.Error())
			if len(ffcodeExtract) >= 2 {
				if statusHint, ok := i18n.GetStatusHint(ffcodeExtract[1]); ok {
					status = statusHint
				}
			}

			// If the context is done, we wrap in 408
			if status != http.StatusRequestTimeout {
				select {
				case <-ctx.Done():
					l.Errorf("Request failed and context is closed. Returning %d (overriding %d): %s", http.StatusRequestTimeout, status, err)
					status = http.StatusRequestTimeout
					err = i18n.WrapError(ctx, err, i18n.MsgRequestTimeout, httpReqID, durationMS)
				default:
				}
			}

			// ... or we default to 500
			if status < 300 {
				status = 500
			}
			l.Infof("<-- %s %s [%d] (%.2fms): %s", req.Method, req.URL.Path, status, durationMS, err)
			res.Header().Add("Content-Type", "application/json")
			res.WriteHeader(status)
			_ = json.NewEncoder(res).Encode(&fftypes.RESTError{
				Error: err.Error(),
			})
		} else {
			l.Infof("<-- %s %s [%d] (%.2fms)", req.Method, req.URL.Path, status, durationMS)
		}
	}
}

func (as *apiServer) notFoundHandler(res http.ResponseWriter, req *http.Request) (status int, err error) {
	res.Header().Add("Content-Type", "application/json")
	return 404, i18n.NewError(req.Context(), i18n.Msg404NotFound)
}

func (as *apiServer) swaggerUIHandler(url string) func(res http.ResponseWriter, req *http.Request) (status int, err error) {
	return func(res http.ResponseWriter, req *http.Request) (status int, err error) {
		res.Header().Add("Content-Type", "text/html")
		_, _ = res.Write(oapispec.SwaggerUIHTML(req.Context(), url))
		return 200, nil
	}
}

func (as *apiServer) getPublicURL(conf config.Prefix, pathPrefix string) string {
	publicURL := conf.GetString(HTTPConfPublicURL)
	if publicURL == "" {
		proto := "https"
		if !conf.GetBool(HTTPConfTLSEnabled) {
			proto = "http"
		}
		publicURL = fmt.Sprintf("%s://%s:%s", proto, conf.GetString(HTTPConfAddress), conf.GetString(HTTPConfPort))
	}
	if pathPrefix != "" {
		publicURL += "/" + pathPrefix
	}
	return publicURL
}

func (as *apiServer) swaggerGenConf(apiBaseURL string) *oapispec.SwaggerGenConfig {
	return &oapispec.SwaggerGenConfig{
		BaseURL: apiBaseURL,
		Title:   "FireFly",
		Version: "1.0",
	}
}

func (as *apiServer) swaggerHandler(generator func(req *http.Request) (*openapi3.T, error)) func(res http.ResponseWriter, req *http.Request) (status int, err error) {
	return func(res http.ResponseWriter, req *http.Request) (status int, err error) {
		vars := mux.Vars(req)
		doc, err := generator(req)
		if err != nil {
			return 500, err
		}
		if vars["ext"] == ".json" {
			res.Header().Add("Content-Type", "application/json")
			b, _ := json.Marshal(&doc)
			_, _ = res.Write(b)
		} else {
			res.Header().Add("Content-Type", "application/x-yaml")
			b, _ := yaml.Marshal(&doc)
			_, _ = res.Write(b)
		}
		return 200, nil
	}
}

<<<<<<< HEAD
=======
func (as *apiServer) swaggerGenerator(routes []*oapispec.Route, apiBaseURL string) func(req *http.Request) (*openapi3.T, error) {
	return func(req *http.Request) (*openapi3.T, error) {
		return oapispec.SwaggerGen(req.Context(), routes, as.swaggerGenConf(apiBaseURL)), nil
	}
}

func (as *apiServer) contractSwaggerGenerator(o orchestrator.Orchestrator, apiBaseURL string) func(req *http.Request) (*openapi3.T, error) {
	return func(req *http.Request) (*openapi3.T, error) {
		cm := o.Contracts()
		vars := mux.Vars(req)
		api, err := cm.GetContractAPI(req.Context(), apiBaseURL, vars["ns"], vars["apiName"])
		if err != nil {
			return nil, err
		} else if api == nil || api.Interface == nil {
			return nil, i18n.NewError(req.Context(), i18n.Msg404NoResult)
		}

		ffi, err := cm.GetFFIByIDWithChildren(req.Context(), api.Interface.ID)
		if err != nil {
			return nil, err
		}

		baseURL := fmt.Sprintf("%s/namespaces/%s/apis/%s", apiBaseURL, vars["ns"], vars["apiName"])
		return as.ffiSwaggerGen.Generate(req.Context(), baseURL, api, ffi), nil
	}
}

func (as *apiServer) configurePrometheusInstrumentation(namespace, subsystem string, r *mux.Router) {
	if as.metricsEnabled {
		instrumentation := muxprom.NewCustomInstrumentation(
			true,
			namespace,
			subsystem,
			prometheus.DefBuckets,
			map[string]string{},
			metrics.Registry(),
		)
		r.Use(instrumentation.Middleware)
	}
}

>>>>>>> 6c8c7b91
func (as *apiServer) createMuxRouter(ctx context.Context, o orchestrator.Orchestrator) *mux.Router {
	r := mux.NewRouter()

	if as.metricsEnabled {
		r.Use(metrics.GetRestServerInstrumentation().Middleware)
	}

	publicURL := as.getPublicURL(apiConfigPrefix, "")
	apiBaseURL := fmt.Sprintf("%s/api/v1", publicURL)
	for _, route := range routes {
		if route.JSONHandler != nil {
			r.HandleFunc(fmt.Sprintf("/api/v1/%s", route.Path), as.routeHandler(o, apiBaseURL, route)).
				Methods(route.Method)
		}
	}

	r.HandleFunc(`/api/v1/namespaces/{ns}/apis/{apiName}/api/swagger{ext:\.yaml|\.json|}`, as.apiWrapper(as.swaggerHandler(as.contractSwaggerGenerator(o, apiBaseURL))))
	r.HandleFunc(`/api/v1/namespaces/{ns}/apis/{apiName}/api`, func(rw http.ResponseWriter, req *http.Request) {
		url := req.URL.String() + "/swagger.yaml"
		handler := as.apiWrapper(as.swaggerUIHandler(url))
		handler(rw, req)
	})

	r.HandleFunc(`/api/swagger{ext:\.yaml|\.json|}`, as.apiWrapper(as.swaggerHandler(as.swaggerGenerator(routes, apiBaseURL))))
	r.HandleFunc(`/api`, as.apiWrapper(as.swaggerUIHandler(publicURL+"/api/swagger.yaml")))
	r.HandleFunc(`/favicon{any:.*}.png`, favIcons)

	ws, _ := eifactory.GetPlugin(ctx, "websockets")
	r.HandleFunc(`/ws`, ws.(*websockets.WebSockets).ServeHTTP)

	uiPath := config.GetString(config.UIPath)
	if uiPath != "" && config.GetBool(config.UIEnabled) {
		r.PathPrefix(`/ui`).Handler(newStaticHandler(uiPath, "index.html", `/ui`))
	}

	r.NotFoundHandler = as.apiWrapper(as.notFoundHandler)
	return r
}

func (as *apiServer) createAdminMuxRouter(o orchestrator.Orchestrator) *mux.Router {
	r := mux.NewRouter()
	if as.metricsEnabled {
		r.Use(metrics.GetAdminServerInstrumentation().Middleware)
	}

	publicURL := as.getPublicURL(adminConfigPrefix, "admin")
	apiBaseURL := fmt.Sprintf("%s/admin/api/v1", publicURL)
	for _, route := range adminRoutes {
		if route.JSONHandler != nil {
			r.HandleFunc(fmt.Sprintf("/admin/api/v1/%s", route.Path), as.routeHandler(o, apiBaseURL, route)).
				Methods(route.Method)
		}
	}
	r.HandleFunc(`/admin/api/swagger{ext:\.yaml|\.json|}`, as.apiWrapper(as.swaggerHandler(as.swaggerGenerator(adminRoutes, apiBaseURL))))
	r.HandleFunc(`/admin/api`, as.apiWrapper(as.swaggerUIHandler(publicURL+"/api/swagger.yaml")))
	r.HandleFunc(`/favicon{any:.*}.png`, favIcons)

	return r
}

func (as *apiServer) createMetricsMuxRouter() *mux.Router {
	r := mux.NewRouter()

	r.Path(config.GetString(config.MetricsPath)).Handler(promhttp.InstrumentMetricHandler(metrics.Registry(),
		promhttp.HandlerFor(metrics.Registry(), promhttp.HandlerOpts{})))

	return r
}<|MERGE_RESOLUTION|>--- conflicted
+++ resolved
@@ -249,8 +249,7 @@
 		if err == nil {
 			rCtx := context.WithValue(req.Context(), orchestratorContextKey{}, o)
 			r := &oapispec.APIRequest{
-<<<<<<< HEAD
-				Ctx:             req.Context(),
+				Ctx:             rCtx,
 				Or:              o,
 				Req:             req,
 				PP:              pathParams,
@@ -258,17 +257,8 @@
 				Filter:          filter,
 				Input:           jsonInput,
 				SuccessStatus:   http.StatusOK,
+				APIBaseURL:      apiBaseURL,
 				ResponseHeaders: res.Header(),
-=======
-				Ctx:           rCtx,
-				Req:           req,
-				PP:            pathParams,
-				QP:            queryParams,
-				Filter:        filter,
-				Input:         jsonInput,
-				SuccessStatus: http.StatusOK,
-				APIBaseURL:    apiBaseURL,
->>>>>>> 6c8c7b91
 			}
 			if len(route.JSONOutputCodes) > 0 {
 				r.SuccessStatus = route.JSONOutputCodes[0]
@@ -466,8 +456,6 @@
 	}
 }
 
-<<<<<<< HEAD
-=======
 func (as *apiServer) swaggerGenerator(routes []*oapispec.Route, apiBaseURL string) func(req *http.Request) (*openapi3.T, error) {
 	return func(req *http.Request) (*openapi3.T, error) {
 		return oapispec.SwaggerGen(req.Context(), routes, as.swaggerGenConf(apiBaseURL)), nil
@@ -495,21 +483,6 @@
 	}
 }
 
-func (as *apiServer) configurePrometheusInstrumentation(namespace, subsystem string, r *mux.Router) {
-	if as.metricsEnabled {
-		instrumentation := muxprom.NewCustomInstrumentation(
-			true,
-			namespace,
-			subsystem,
-			prometheus.DefBuckets,
-			map[string]string{},
-			metrics.Registry(),
-		)
-		r.Use(instrumentation.Middleware)
-	}
-}
-
->>>>>>> 6c8c7b91
 func (as *apiServer) createMuxRouter(ctx context.Context, o orchestrator.Orchestrator) *mux.Router {
 	r := mux.NewRouter()
 
