// Copyright © 2022 Kaleido, Inc.
//
// SPDX-License-Identifier: Apache-2.0
//
// Licensed under the Apache License, Version 2.0 (the "License");
// you may not use this file except in compliance with the License.
// You may obtain a copy of the License at
//
//     http://www.apache.org/licenses/LICENSE-2.0
//
// Unless required by applicable law or agreed to in writing, software
// distributed under the License is distributed on an "AS IS" BASIS,
// WITHOUT WARRANTIES OR CONDITIONS OF ANY KIND, either express or implied.
// See the License for the specific language governing permissions and
// limitations under the License.

package apiserver

import (
	"net/http"

	"github.com/hyperledger/firefly-common/pkg/ffapi"
	"github.com/hyperledger/firefly/internal/coremsgs"
	"github.com/hyperledger/firefly/pkg/core"
	"github.com/hyperledger/firefly/pkg/database"
)

var getContractInterfaces = &ffapi.Route{
	Name:            "getContractInterfaces",
	Path:            "contracts/interfaces",
	Method:          http.MethodGet,
	PathParams:      nil,
	QueryParams:     nil,
<<<<<<< HEAD
	FilterFactory:   database.FFIQueryFactory,
	DescriptionKey:  coremsgs.APIEndpointsGetContractInterfaces,
=======
	Description:     coremsgs.APIEndpointsGetContractInterfaces,
>>>>>>> 77ed8e80
	JSONInputValue:  nil,
	JSONOutputValue: func() interface{} { return []*core.FFI{} },
	JSONOutputCodes: []int{http.StatusOK},
	Extensions: &coreExtensions{
		FilterFactory: database.FFIQueryFactory,
		CoreJSONHandler: func(r *ffapi.APIRequest, cr *coreRequest) (output interface{}, err error) {
			return filterResult(cr.or.Contracts().GetFFIs(cr.ctx, extractNamespace(r.PP), cr.filter))
		},
	},
}<|MERGE_RESOLUTION|>--- conflicted
+++ resolved
@@ -31,12 +31,7 @@
 	Method:          http.MethodGet,
 	PathParams:      nil,
 	QueryParams:     nil,
-<<<<<<< HEAD
-	FilterFactory:   database.FFIQueryFactory,
-	DescriptionKey:  coremsgs.APIEndpointsGetContractInterfaces,
-=======
 	Description:     coremsgs.APIEndpointsGetContractInterfaces,
->>>>>>> 77ed8e80
 	JSONInputValue:  nil,
 	JSONOutputValue: func() interface{} { return []*core.FFI{} },
 	JSONOutputCodes: []int{http.StatusOK},
