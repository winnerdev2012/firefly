--- conflicted
+++ resolved
@@ -40,12 +40,7 @@
 		{Name: "endTime", Description: coremsgs.APIHistogramEndTimeParam, IsBool: false},
 		{Name: "buckets", Description: coremsgs.APIHistogramBucketsParam, IsBool: false},
 	},
-<<<<<<< HEAD
-	FilterFactory:   nil,
-	DescriptionKey:  coremsgs.APIEndpointsGetChartHistogram,
-=======
 	Description:     coremsgs.APIEndpointsGetChartHistogram,
->>>>>>> 77ed8e80
 	JSONInputValue:  nil,
 	JSONOutputValue: func() interface{} { return []*core.ChartHistogram{} },
 	JSONOutputCodes: []int{http.StatusOK},
