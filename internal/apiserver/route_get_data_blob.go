// Copyright © 2022 Kaleido, Inc.
//
// SPDX-License-Identifier: Apache-2.0
//
// Licensed under the Apache License, Version 2.0 (the "License");
// you may not use this file except in compliance with the License.
// You may obtain a copy of the License at
//
//     http://www.apache.org/licenses/LICENSE-2.0
//
// Unless required by applicable law or agreed to in writing, software
// distributed under the License is distributed on an "AS IS" BASIS,
// WITHOUT WARRANTIES OR CONDITIONS OF ANY KIND, either express or implied.
// See the License for the specific language governing permissions and
// limitations under the License.

package apiserver

import (
	"net/http"
	"strconv"

	"github.com/hyperledger/firefly-common/pkg/ffapi"
	"github.com/hyperledger/firefly/internal/coremsgs"
	"github.com/hyperledger/firefly/pkg/core"
	"github.com/hyperledger/firefly/pkg/database"
)

var getDataBlob = &ffapi.Route{
	Name:   "getDataBlob",
	Path:   "data/{dataid}/blob",
	Method: http.MethodGet,
	PathParams: []*ffapi.PathParam{
		{Name: "dataid", Description: coremsgs.APIParamsBlobID},
	},
	QueryParams:     nil,
<<<<<<< HEAD
	FilterFactory:   database.MessageQueryFactory,
	DescriptionKey:  coremsgs.APIEndpointsGetDataBlob,
=======
	Description:     coremsgs.APIEndpointsGetDataBlob,
>>>>>>> 77ed8e80
	JSONInputValue:  nil,
	JSONOutputValue: func() interface{} { return []byte{} },
	JSONOutputCodes: []int{http.StatusOK},
	Extensions: &coreExtensions{
		FilterFactory: database.MessageQueryFactory,
		CoreJSONHandler: func(r *ffapi.APIRequest, cr *coreRequest) (output interface{}, err error) {
			blob, reader, err := cr.or.Data().DownloadBlob(cr.ctx, extractNamespace(r.PP), r.PP["dataid"])
			if err == nil {
				r.ResponseHeaders.Set(core.HTTPHeadersBlobHashSHA256, blob.Hash.String())
				if blob.Size > 0 {
					r.ResponseHeaders.Set(core.HTTPHeadersBlobSize, strconv.FormatInt(blob.Size, 10))
				}
			}
			return reader, nil
		},
	},
}<|MERGE_RESOLUTION|>--- conflicted
+++ resolved
@@ -34,12 +34,7 @@
 		{Name: "dataid", Description: coremsgs.APIParamsBlobID},
 	},
 	QueryParams:     nil,
-<<<<<<< HEAD
-	FilterFactory:   database.MessageQueryFactory,
-	DescriptionKey:  coremsgs.APIEndpointsGetDataBlob,
-=======
 	Description:     coremsgs.APIEndpointsGetDataBlob,
->>>>>>> 77ed8e80
 	JSONInputValue:  nil,
 	JSONOutputValue: func() interface{} { return []byte{} },
 	JSONOutputCodes: []int{http.StatusOK},
