--- conflicted
+++ resolved
@@ -34,12 +34,7 @@
 	QueryParams: []*ffapi.QueryParam{
 		{Name: "fetchverifiers", Example: "true", Description: coremsgs.APIParamsFetchVerifiers, IsBool: true},
 	},
-<<<<<<< HEAD
-	FilterFactory:   database.IdentityQueryFactory,
-	DescriptionKey:  coremsgs.APIEndpointsGetIdentities,
-=======
 	Description:     coremsgs.APIEndpointsGetIdentities,
->>>>>>> 77ed8e80
 	JSONInputValue:  nil,
 	JSONOutputValue: func() interface{} { return &[]*core.IdentityWithVerifiers{} },
 	JSONOutputCodes: []int{http.StatusOK},
