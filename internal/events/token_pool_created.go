--- conflicted
+++ resolved
@@ -61,16 +61,6 @@
 		}
 		em.emitBlockchainEventMetric(ev)
 	}
-<<<<<<< HEAD
-	if op, err := em.findTXOperation(ctx, pool.TX.ID, fftypes.OpTypeTokenActivatePool); err != nil {
-		return err
-	} else if op == nil {
-		log.L(ctx).Warnf("No activate operation found for token pool transaction=%s", pool.TX.ID)
-	} else if err := em.database.ResolveOperation(ctx, op.Namespace, op.ID, fftypes.OpStatusSucceeded, "", nil); err != nil {
-		return err
-	}
-=======
->>>>>>> 68e2d9f6
 	if _, err := em.txHelper.PersistTransaction(ctx, pool.Namespace, pool.TX.ID, pool.TX.Type, ev.BlockchainTXID); err != nil {
 		return err
 	}
