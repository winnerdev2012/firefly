--- conflicted
+++ resolved
@@ -169,7 +169,52 @@
 	return r0, r1
 }
 
-<<<<<<< HEAD
+// GetContractAPIEvent provides a mock function with given fields: ctx, ns, apiName, eventPath
+func (_m *Manager) GetContractAPIEvent(ctx context.Context, ns string, apiName string, eventPath string) (*fftypes.FFIEvent, error) {
+	ret := _m.Called(ctx, ns, apiName, eventPath)
+
+	var r0 *fftypes.FFIEvent
+	if rf, ok := ret.Get(0).(func(context.Context, string, string, string) *fftypes.FFIEvent); ok {
+		r0 = rf(ctx, ns, apiName, eventPath)
+	} else {
+		if ret.Get(0) != nil {
+			r0 = ret.Get(0).(*fftypes.FFIEvent)
+		}
+	}
+
+	var r1 error
+	if rf, ok := ret.Get(1).(func(context.Context, string, string, string) error); ok {
+		r1 = rf(ctx, ns, apiName, eventPath)
+	} else {
+		r1 = ret.Error(1)
+	}
+
+	return r0, r1
+}
+
+// GetContractAPIInterface provides a mock function with given fields: ctx, ns, apiName
+func (_m *Manager) GetContractAPIInterface(ctx context.Context, ns string, apiName string) (*fftypes.FFI, error) {
+	ret := _m.Called(ctx, ns, apiName)
+
+	var r0 *fftypes.FFI
+	if rf, ok := ret.Get(0).(func(context.Context, string, string) *fftypes.FFI); ok {
+		r0 = rf(ctx, ns, apiName)
+	} else {
+		if ret.Get(0) != nil {
+			r0 = ret.Get(0).(*fftypes.FFI)
+		}
+	}
+
+	var r1 error
+	if rf, ok := ret.Get(1).(func(context.Context, string, string) error); ok {
+		r1 = rf(ctx, ns, apiName)
+	} else {
+		r1 = ret.Error(1)
+	}
+
+	return r0, r1
+}
+
 // GetContractAPIListeners provides a mock function with given fields: ctx, ns, apiName, eventPath, filter
 func (_m *Manager) GetContractAPIListeners(ctx context.Context, ns string, apiName string, eventPath string, filter database.AndFilter) ([]*fftypes.ContractListener, *database.FilterResult, error) {
 	ret := _m.Called(ctx, ns, apiName, eventPath, filter)
@@ -200,51 +245,6 @@
 	}
 
 	return r0, r1, r2
-=======
-// GetContractAPIEvent provides a mock function with given fields: ctx, ns, apiName, eventPath
-func (_m *Manager) GetContractAPIEvent(ctx context.Context, ns string, apiName string, eventPath string) (*fftypes.FFIEvent, error) {
-	ret := _m.Called(ctx, ns, apiName, eventPath)
-
-	var r0 *fftypes.FFIEvent
-	if rf, ok := ret.Get(0).(func(context.Context, string, string, string) *fftypes.FFIEvent); ok {
-		r0 = rf(ctx, ns, apiName, eventPath)
-	} else {
-		if ret.Get(0) != nil {
-			r0 = ret.Get(0).(*fftypes.FFIEvent)
-		}
-	}
-
-	var r1 error
-	if rf, ok := ret.Get(1).(func(context.Context, string, string, string) error); ok {
-		r1 = rf(ctx, ns, apiName, eventPath)
-	} else {
-		r1 = ret.Error(1)
-	}
-
-	return r0, r1
-}
-
-// GetContractAPIInterface provides a mock function with given fields: ctx, ns, apiName
-func (_m *Manager) GetContractAPIInterface(ctx context.Context, ns string, apiName string) (*fftypes.FFI, error) {
-	ret := _m.Called(ctx, ns, apiName)
-
-	var r0 *fftypes.FFI
-	if rf, ok := ret.Get(0).(func(context.Context, string, string) *fftypes.FFI); ok {
-		r0 = rf(ctx, ns, apiName)
-	} else {
-		if ret.Get(0) != nil {
-			r0 = ret.Get(0).(*fftypes.FFI)
-		}
-	}
-
-	var r1 error
-	if rf, ok := ret.Get(1).(func(context.Context, string, string) error); ok {
-		r1 = rf(ctx, ns, apiName)
-	} else {
-		r1 = ret.Error(1)
-	}
-
-	return r0, r1
 }
 
 // GetContractAPIMethod provides a mock function with given fields: ctx, ns, apiName, methodPath
@@ -268,7 +268,6 @@
 	}
 
 	return r0, r1
->>>>>>> 875ea1bc
 }
 
 // GetContractAPIs provides a mock function with given fields: ctx, httpServerURL, ns, filter
