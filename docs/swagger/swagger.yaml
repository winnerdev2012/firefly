--- conflicted
+++ resolved
@@ -2401,11 +2401,10 @@
           description: Success
         default:
           description: ""
-<<<<<<< HEAD
-  /namespaces/{ns}/contracts/interfaces/{interfaceId}:
+  /namespaces/{ns}/contracts/interfaces/{name}/{version}:
     get:
       description: 'TODO: Description'
-      operationId: getContractInterface
+      operationId: getContractInterfaceByNameAndVersion
       parameters:
       - description: 'TODO: Description'
         in: path
@@ -2416,15 +2415,15 @@
           type: string
       - description: 'TODO: Description'
         in: path
-        name: interfaceId
-        required: true
-        schema:
-          type: string
-      - description: 'TODO: Description'
-        in: query
-        name: fetchchildren
-        schema:
-          example: "true"
+        name: name
+        required: true
+        schema:
+          type: string
+      - description: 'TODO: Description'
+        in: path
+        name: version
+        required: true
+        schema:
           type: string
       - description: Server-side request timeout (millseconds, or set a custom suffix
           like 10s)
@@ -2531,137 +2530,6 @@
           description: Success
         default:
           description: ""
-=======
->>>>>>> 0399cb88
-  /namespaces/{ns}/contracts/interfaces/{name}/{version}:
-    get:
-      description: 'TODO: Description'
-      operationId: getContractInterfaceByNameAndVersion
-      parameters:
-      - description: 'TODO: Description'
-        in: path
-        name: ns
-        required: true
-        schema:
-          example: default
-          type: string
-      - description: 'TODO: Description'
-        in: path
-        name: name
-        required: true
-        schema:
-          type: string
-      - description: 'TODO: Description'
-        in: path
-        name: version
-        required: true
-        schema:
-          type: string
-      - description: Server-side request timeout (millseconds, or set a custom suffix
-          like 10s)
-        in: header
-        name: Request-Timeout
-        schema:
-          default: 120s
-          type: string
-      responses:
-        "200":
-          content:
-            application/json:
-              schema:
-                properties:
-                  description:
-                    type: string
-                  events:
-                    items:
-                      properties:
-                        contract: {}
-                        description:
-                          type: string
-                        id: {}
-                        name:
-                          type: string
-                        namespace:
-                          type: string
-                        params:
-                          items:
-                            properties:
-                              components:
-                                items:
-                                  $ref: '#/components/schemas/FFIParam'
-                                type: array
-                              details:
-                                format: byte
-                                type: string
-                              name:
-                                type: string
-                              type:
-                                type: string
-                            type: object
-                          type: array
-                        pathname:
-                          type: string
-                      type: object
-                    type: array
-                  id: {}
-                  message: {}
-                  methods:
-                    items:
-                      properties:
-                        contract: {}
-                        description:
-                          type: string
-                        id: {}
-                        name:
-                          type: string
-                        namespace:
-                          type: string
-                        params:
-                          items:
-                            properties:
-                              components:
-                                items:
-                                  $ref: '#/components/schemas/FFIParam'
-                                type: array
-                              details:
-                                format: byte
-                                type: string
-                              name:
-                                type: string
-                              type:
-                                type: string
-                            type: object
-                          type: array
-                        pathname:
-                          type: string
-                        returns:
-                          items:
-                            properties:
-                              components:
-                                items:
-                                  $ref: '#/components/schemas/FFIParam'
-                                type: array
-                              details:
-                                format: byte
-                                type: string
-                              name:
-                                type: string
-                              type:
-                                type: string
-                            type: object
-                          type: array
-                      type: object
-                    type: array
-                  name:
-                    type: string
-                  namespace:
-                    type: string
-                  version:
-                    type: string
-                type: object
-          description: Success
-        default:
-          description: ""
   /namespaces/{ns}/contracts/invoke:
     post:
       description: 'TODO: Description'
