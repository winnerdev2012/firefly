--- conflicted
+++ resolved
@@ -60,14 +60,10 @@
 	assert.Equal(suite.T(), fftypes.TokenTypeFungible, pools[0].Type)
 	assert.NotEmpty(suite.T(), pools[0].ProtocolID)
 
-<<<<<<< HEAD
+	poolID := pools[0].ID
+
 	<-received2 // event for token pool creation
 	<-received2 // event for token pool announcement
-=======
-	poolID := pools[0].ID
-
-	<-received2
->>>>>>> 4618f70c
 	pools = GetTokenPools(suite.T(), suite.testState.client1, suite.testState.startTime)
 	assert.Equal(suite.T(), 1, len(pools))
 	assert.Equal(suite.T(), "default", pools[0].Namespace)
@@ -196,17 +192,12 @@
 	assert.Equal(suite.T(), fftypes.TokenTypeNonFungible, poolOut.Type)
 	assert.NotEmpty(suite.T(), poolOut.ProtocolID)
 
-<<<<<<< HEAD
+	poolID := poolOut.ID
+
 	<-received1 // event for token pool creation
 	<-received2 // event for token pool announcement
 	<-received1 // event for token pool creation
 	<-received2 // event for token pool announcement
-=======
-	poolID := poolOut.ID
-
-	<-received1
-	<-received2
->>>>>>> 4618f70c
 	pools = GetTokenPools(suite.T(), suite.testState.client1, suite.testState.startTime)
 	assert.Equal(suite.T(), 1, len(pools))
 	assert.Equal(suite.T(), "default", pools[0].Namespace)
