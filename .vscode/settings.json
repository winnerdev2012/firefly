--- conflicted
+++ resolved
@@ -4,19 +4,16 @@
   ],
   "go.lintTool": "golangci-lint",
   "cSpell.words": [
-<<<<<<< HEAD
     "ccache",
     "Debugf",
     "fftypes",
     "txid"
-=======
     "dataexchange",
     "ethconnect",
     "fabconnect",
     "ffenum",
     "fftypes",
     "hyperledger"
->>>>>>> 669ede43
   ],
   "go.testTimeout": "10s"
 }