VGO=go
BINARY_NAME=firefly
GOFILES := $(shell find cmd internal pkg -name '*.go' -print)
GOBIN := $(shell $(VGO) env GOPATH)/bin
LINT := $(GOBIN)/golangci-lint
MOCKERY := $(GOBIN)/mockery

# Expect that FireFly compiles with CGO disabled
CGO_ENABLED=0
GOGC=30

.DELETE_ON_ERROR:

all: build test go-mod-tidy
test: deps lint
		$(VGO) test ./internal/... ./pkg/... ./cmd/... -cover -coverprofile=coverage.txt -covermode=atomic -timeout=10s
coverage.html:
		$(VGO) tool cover -html=coverage.txt
coverage: test coverage.html
lint: builddeps
		GOGC=20 $(LINT) run -v --timeout 5m
mockery: .ALWAYS
		$(VGO) install github.com/vektra/mockery/cmd/mockery@latest
mocks: mockery ${GOFILES}
		${MOCKERY} --case underscore --dir pkg/blockchain            --name Plugin           --output mocks/blockchainmocks       --outpkg blockchainmocks
		${MOCKERY} --case underscore --dir pkg/blockchain            --name Callbacks        --output mocks/blockchainmocks       --outpkg blockchainmocks
		${MOCKERY} --case underscore --dir pkg/database              --name Plugin           --output mocks/databasemocks         --outpkg databasemocks
		${MOCKERY} --case underscore --dir pkg/database              --name Callbacks        --output mocks/databasemocks         --outpkg databasemocks
		${MOCKERY} --case underscore --dir pkg/publicstorage         --name Plugin           --output mocks/publicstoragemocks    --outpkg publicstoragemocks
		${MOCKERY} --case underscore --dir pkg/publicstorage         --name Callbacks        --output mocks/publicstoragemocks    --outpkg publicstoragemocks
		${MOCKERY} --case underscore --dir pkg/events                --name Plugin           --output mocks/eventsmocks           --outpkg eventsmocks
		${MOCKERY} --case underscore --dir pkg/events                --name PluginAll        --output mocks/eventsmocks           --outpkg eventsmocks
		${MOCKERY} --case underscore --dir pkg/events                --name Callbacks        --output mocks/eventsmocks           --outpkg eventsmocks
		${MOCKERY} --case underscore --dir pkg/identity              --name Plugin           --output mocks/identitymocks         --outpkg identitymocks
		${MOCKERY} --case underscore --dir pkg/identity              --name Callbacks        --output mocks/identitymocks         --outpkg identitymocks
		${MOCKERY} --case underscore --dir pkg/dataexchange          --name Plugin           --output mocks/dataexchangemocks     --outpkg dataexchangemocks
		${MOCKERY} --case underscore --dir pkg/dataexchange          --name Callbacks        --output mocks/dataexchangemocks     --outpkg dataexchangemocks
		${MOCKERY} --case underscore --dir pkg/tokens                --name Plugin           --output mocks/tokenmocks            --outpkg tokenmocks
		${MOCKERY} --case underscore --dir pkg/tokens                --name Callbacks        --output mocks/tokenmocks            --outpkg tokenmocks
<<<<<<< HEAD
=======
		${MOCKERY} --case underscore --dir internal/batchpin         --name Submitter        --output mocks/batchpinmocks         --outpkg batchpinmocks
		${MOCKERY} --case underscore --dir internal/sysmessaging     --name MessageSender    --output mocks/sysmessagingmocks     --outpkg sysmessagingmocks
>>>>>>> 4be26c09
		${MOCKERY} --case underscore --dir internal/sysmessaging     --name SystemEvents     --output mocks/sysmessagingmocks     --outpkg sysmessagingmocks
		${MOCKERY} --case underscore --dir internal/syncasync        --name Bridge           --output mocks/syncasyncmocks        --outpkg syncasyncmocks
		${MOCKERY} --case underscore --dir internal/data             --name Manager          --output mocks/datamocks             --outpkg datamocks
		${MOCKERY} --case underscore --dir internal/batch            --name Manager          --output mocks/batchmocks            --outpkg batchmocks
		${MOCKERY} --case underscore --dir internal/broadcast        --name Manager          --output mocks/broadcastmocks        --outpkg broadcastmocks
		${MOCKERY} --case underscore --dir internal/privatemessaging --name Manager          --output mocks/privatemessagingmocks --outpkg privatemessagingmocks
		${MOCKERY} --case underscore --dir internal/syshandlers      --name SystemHandlers   --output mocks/syshandlersmocks      --outpkg syshandlersmocks
		${MOCKERY} --case underscore --dir internal/events           --name EventManager     --output mocks/eventmocks            --outpkg eventmocks
		${MOCKERY} --case underscore --dir internal/networkmap       --name Manager          --output mocks/networkmapmocks       --outpkg networkmapmocks
		${MOCKERY} --case underscore --dir internal/assets           --name Manager          --output mocks/assetmocks            --outpkg assetmocks
		${MOCKERY} --case underscore --dir internal/wsclient         --name WSClient         --output mocks/wsmocks               --outpkg wsmocks
		${MOCKERY} --case underscore --dir internal/orchestrator     --name Orchestrator     --output mocks/orchestratormocks     --outpkg orchestratormocks
		${MOCKERY} --case underscore --dir internal/apiserver        --name Server           --output mocks/apiservermocks        --outpkg apiservermocks
firefly-nocgo: ${GOFILES}		
		CGO_ENABLED=0 $(VGO) build -o ${BINARY_NAME}-nocgo -ldflags "-X main.buildDate=`date -u +\"%Y-%m-%dT%H:%M:%SZ\"` -X main.buildVersion=$(BUILD_VERSION)" -tags=prod -tags=prod -v
firefly: ${GOFILES}
		$(VGO) build -o ${BINARY_NAME} -ldflags "-X main.buildDate=`date -u +\"%Y-%m-%dT%H:%M:%SZ\"` -X main.buildVersion=$(BUILD_VERSION)" -tags=prod -tags=prod -v
go-mod-tidy: .ALWAYS
		$(VGO) mod tidy
build: firefly-nocgo firefly
e2e: build
		./test/e2e/run.sh
.ALWAYS: ;
e2e-rebuild: .ALWAYS
		DOWNLOAD_CLI=false BUILD_FIREFLY=false CREATE_STACK=false ./test/e2e/run.sh
clean: 
		$(VGO) clean
		rm -f *.so ${BINARY_NAME}
builddeps:
		$(VGO) install github.com/golangci/golangci-lint/cmd/golangci-lint@latest
deps: builddeps
		$(VGO) get
swagger:
		$(VGO) test ./internal/apiserver -timeout=10s -tags swagger<|MERGE_RESOLUTION|>--- conflicted
+++ resolved
@@ -37,11 +37,7 @@
 		${MOCKERY} --case underscore --dir pkg/dataexchange          --name Callbacks        --output mocks/dataexchangemocks     --outpkg dataexchangemocks
 		${MOCKERY} --case underscore --dir pkg/tokens                --name Plugin           --output mocks/tokenmocks            --outpkg tokenmocks
 		${MOCKERY} --case underscore --dir pkg/tokens                --name Callbacks        --output mocks/tokenmocks            --outpkg tokenmocks
-<<<<<<< HEAD
-=======
 		${MOCKERY} --case underscore --dir internal/batchpin         --name Submitter        --output mocks/batchpinmocks         --outpkg batchpinmocks
-		${MOCKERY} --case underscore --dir internal/sysmessaging     --name MessageSender    --output mocks/sysmessagingmocks     --outpkg sysmessagingmocks
->>>>>>> 4be26c09
 		${MOCKERY} --case underscore --dir internal/sysmessaging     --name SystemEvents     --output mocks/sysmessagingmocks     --outpkg sysmessagingmocks
 		${MOCKERY} --case underscore --dir internal/syncasync        --name Bridge           --output mocks/syncasyncmocks        --outpkg syncasyncmocks
 		${MOCKERY} --case underscore --dir internal/data             --name Manager          --output mocks/datamocks             --outpkg datamocks
