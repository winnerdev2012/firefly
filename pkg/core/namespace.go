--- conflicted
+++ resolved
@@ -47,19 +47,10 @@
 	Info       MultipartyContractInfo `ffstruct:"MultipartyContract" json:"info"`
 }
 
-<<<<<<< HEAD
-type FireFlyContractInfo struct {
-	Index        int              `ffstruct:"FireFlyContractInfo" json:"index"`
-	FinalEvent   string           `ffstruct:"FireFlyContractInfo" json:"finalEvent,omitempty"`
-	Location     *fftypes.JSONAny `ffstruct:"FireFlyContractInfo" json:"location,omitempty"`
-	FirstEvent   string           `ffstruct:"FireFlyContractInfo" json:"firstEvent,omitempty"`
-	Subscription string           `ffstruct:"FireFlyContractInfo" json:"subscription,omitempty"`
-	// TODO: add Version
-=======
 type MultipartyContractInfo struct {
 	Subscription string `ffstruct:"MultipartyContract" json:"subscription,omitempty"`
 	FinalEvent   string `ffstruct:"MultipartyContract" json:"finalEvent,omitempty"`
->>>>>>> 26de6954
+	// TODO: add Version
 }
 
 type NamespaceRef struct {
