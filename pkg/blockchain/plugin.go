// Copyright © 2023 Kaleido, Inc.
//
// SPDX-License-Identifier: Apache-2.0
//
// Licensed under the Apache License, Version 2.0 (the "License");
// you may not use this file except in compliance with the License.
// You may obtain a copy of the License at
//
//     http://www.apache.org/licenses/LICENSE-2.0
//
// Unless required by applicable law or agreed to in writing, software
// distributed under the License is distributed on an "AS IS" BASIS,
// WITHOUT WARRANTIES OR CONDITIONS OF ANY KIND, either express or implied.
// See the License for the specific language governing permissions and
// limitations under the License.

package blockchain

import (
	"context"

	"github.com/hyperledger/firefly-common/pkg/config"
	"github.com/hyperledger/firefly-common/pkg/fftypes"
	"github.com/hyperledger/firefly/internal/cache"
	"github.com/hyperledger/firefly/internal/metrics"
	"github.com/hyperledger/firefly/pkg/core"
)

// ResolveKeyIntent allows us to distinguish between resolving a key just for a lookup, vs. accepting in an action to sign
type ResolveKeyIntent string

const (
	ResolveKeyIntentSign   ResolveKeyIntent = "sign"   // used everywhere we accept an signing action (messages, tokens, custom invoke)
	ResolveKeyIntentLookup ResolveKeyIntent = "lookup" // used only on the /api/v1/resolve API
)

// Plugin is the interface implemented by each blockchain plugin
type Plugin interface {
	core.Named

	// InitConfig initializes the set of configuration options that are valid, with defaults. Called on all plugins.
	InitConfig(config config.Section)

	// Init initializes the plugin, with configuration
	Init(ctx context.Context, cancelCtx context.CancelFunc, config config.Section, metrics metrics.Manager, cacheManager cache.Manager) error

	// SetHandler registers a handler to receive callbacks
	// Plugin will attempt (but is not guaranteed) to deliver events only for the given namespace
	SetHandler(namespace string, handler Callbacks)

	// SetOperationHandler registers a handler to receive async operation status
	// If namespace is set, plugin will attempt to deliver only events for that namespace
	SetOperationHandler(namespace string, handler core.OperationCallbacks)

	// Blockchain interface must not deliver any events until start is called
	Start() error

	// Capabilities returns capabilities - not called until after Init
	Capabilities() *Capabilities

	// VerifierType returns the verifier (key) type that is used by this blockchain
	VerifierType() core.VerifierType

	// ResolveSigningKey allows blockchain specific processing of keys supplied by users
	// of this FireFly core API before a transaction is accepted using that signing key.
	// May perform sophisticated checks and resolution as determined by the blockchain connector,
	// and associated resolution plugins:
	// - Such as resolving a Fabric shortname to a MSP ID
	// - Such using an external REST API plugin to resolve a HD wallet address, or other key alias
	// - Results in a string that can be stored/compared consistently with the key emitted on events signed by this key
	ResolveSigningKey(ctx context.Context, keyRef string, intent ResolveKeyIntent) (string, error)

	// SubmitBatchPin sequences a batch of message globally to all viewers of a given ledger
	SubmitBatchPin(ctx context.Context, nsOpID, networkNamespace, signingKey string, batch *BatchPin, location *fftypes.JSONAny) error

	// SubmitNetworkAction writes a special "BatchPin" event which signals the plugin to take an action
	SubmitNetworkAction(ctx context.Context, nsOpID, signingKey string, action core.NetworkActionType, location *fftypes.JSONAny) error

	// DeployContract submits a new transaction to deploy a new instance of a smart contract
	DeployContract(ctx context.Context, nsOpID, signingKey string, definition, contract *fftypes.JSONAny, input []interface{}, options map[string]interface{}) error

	// ValidateInvokeRequest performs pre-flight validation of a method call, e.g. to check that parameter formats are correct
	ValidateInvokeRequest(ctx context.Context, method *fftypes.FFIMethod, input map[string]interface{}, errors []*fftypes.FFIError, hasMessage bool) error

	// InvokeContract submits a new transaction to be executed by custom on-chain logic
	InvokeContract(ctx context.Context, nsOpID, signingKey string, location *fftypes.JSONAny, method *fftypes.FFIMethod, input map[string]interface{}, errors []*fftypes.FFIError, options map[string]interface{}, batch *BatchPin) error

	// QueryContract executes a method via custom on-chain logic and returns the result
	QueryContract(ctx context.Context, location *fftypes.JSONAny, method *fftypes.FFIMethod, input map[string]interface{}, errors []*fftypes.FFIError, options map[string]interface{}) (interface{}, error)

	// AddContractListener adds a new subscription to a user-specified contract and event
	AddContractListener(ctx context.Context, subscription *core.ContractListener) error

	// DeleteContractListener deletes a previously-created subscription
	DeleteContractListener(ctx context.Context, subscription *core.ContractListener, okNotFound bool) error

<<<<<<< HEAD
	// GetContractListenerStatus returns details about the specified blockchain listener, such as its current block/checkpoint
	GetContractListenerStatus(ctx context.Context, subID string) (interface{}, error)
=======
	// GetContractListenerStatus gets the status of a contract listener from the backend connector. Returns false if not found
	GetContractListenerStatus(ctx context.Context, subID string, okNotFound bool) (bool, interface{}, error)
>>>>>>> bd9c6a95

	// GetFFIParamValidator returns a blockchain-plugin-specific validator for FFIParams and their JSON Schema
	GetFFIParamValidator(ctx context.Context) (fftypes.FFIParamValidator, error)

	// GenerateFFI returns an FFI from a blockchain specific interface format e.g. an Ethereum ABI
	GenerateFFI(ctx context.Context, generationRequest *fftypes.FFIGenerationRequest) (*fftypes.FFI, error)

	// NormalizeContractLocation validates and normalizes the formatting of the location JSON
	NormalizeContractLocation(ctx context.Context, ntype NormalizeType, location *fftypes.JSONAny) (*fftypes.JSONAny, error)

	// GenerateEventSignature generates a strigified signature for the event, incorporating any fields significant to identifying the event as unique
	GenerateEventSignature(ctx context.Context, event *fftypes.FFIEventDefinition) string

	// GenerateErrorSignature generates a strigified signature for the custom error, incorporating any fields significant to identifying the error as unique
	GenerateErrorSignature(ctx context.Context, errorDef *fftypes.FFIErrorDefinition) string

	// GetNetworkVersion queries the provided contract to get the network version
	GetNetworkVersion(ctx context.Context, location *fftypes.JSONAny) (int, error)

	// GetAndConvertDeprecatedContractConfig converts the deprecated ethconnect config to a location object
	GetAndConvertDeprecatedContractConfig(ctx context.Context) (location *fftypes.JSONAny, fromBlock string, err error)

	// AddFireflySubscription creates a FireFly BatchPin subscription for the provided location
	AddFireflySubscription(ctx context.Context, namespace *core.Namespace, contract *MultipartyContract) (subID string, err error)

	// RemoveFireFlySubscription removes the provided FireFly subscription
	RemoveFireflySubscription(ctx context.Context, subID string)

	// Get the latest status of the given transaction
	GetTransactionStatus(ctx context.Context, operation *core.Operation) (interface{}, error)
}

type NormalizeType int

const (
	NormalizeCall NormalizeType = iota
	NormalizeListener
)

const FireFlyActionPrefix = "firefly:"

// Callbacks is the interface provided to the blockchain plugin, to allow it to pass events back to firefly.
//
// Events must be delivered sequentially, such that event 2 is not delivered until the callback invoked for event 1
// has completed. However, it does not matter if these events are workload balance between the firefly core
// cluster instances of the node.
type Callbacks interface {
	// BatchPinComplete notifies on the arrival of a sequenced batch of messages, which might have been
	// submitted by us, or by any other authorized party in the network.
	//
	// Error should only be returned in shutdown scenarios
	BatchPinComplete(namespace string, batch *BatchPin, signingKey *core.VerifierRef) error

	// BlockchainNetworkAction notifies on the arrival of a network operator action
	//
	// Error should only be returned in shutdown scenarios
	BlockchainNetworkAction(action string, location *fftypes.JSONAny, event *Event, signingKey *core.VerifierRef) error

	// BlockchainEvent notifies on the arrival of any event from a user-created subscription.
	BlockchainEvent(event *EventWithSubscription) error
}

// Capabilities the supported featureset of the blockchain
// interface implemented by the plugin, with the specified config
type Capabilities struct {
}

// MultipartyContract represents the location and configuration of a FireFly multiparty contract for batch pinning of messages
type MultipartyContract struct {
	Location   *fftypes.JSONAny
	FirstEvent string
	Options    *fftypes.JSONAny
}

// BatchPin is the set of data pinned to the blockchain for a batch - whether it's private or broadcast.
type BatchPin struct {

	// TransactionID is the FireFly transaction ID allocated before transaction submission for correlation with events (it's a UUID so no leakage)
	TransactionID *fftypes.UUID

	// TransactionType is the type of the FireFly transaction that initiated this BatchPin
	TransactionType core.TransactionType

	// BatchID is the id of the batch - not strictly required, but writing this in plain text to the blockchain makes for easy human correlation on-chain/off-chain (it's a UUID so no leakage)
	BatchID *fftypes.UUID

	// BatchHash is the SHA256 hash of the batch
	BatchHash *fftypes.Bytes32

	// BatchPayloadRef is a string that can be passed to to the storage interface to retrieve the payload. Nil for private messages
	BatchPayloadRef string

	// Contexts is an array of hashes that allow the FireFly runtimes to identify whether one of the messgages in
	// that batch is the next message for a sequence that involves that node. If so that means the FireFly runtime must
	//
	// - The primary subject of each hash is a "context"
	// - The context is a function of:
	//   - A single topic declared in a message - topics are just a string representing a sequence of events that must be processed in order
	//   - A ledger - everone with access to this ledger will see these hashes (Fabric channel, Ethereum chain, EEA privacy group, Corda linear ID)
	//   - A restricted group - if the mesage is private, these are the nodes that are eligible to receive a copy of the private message+data
	// - Each message might choose to include multiple topics (and hence attach to multiple contexts)
	//   - This allows multiple contexts to merge - very important in multi-party data matching scenarios
	// - A batch contains many messages, each with one or more topics
	//   - The array of sequence hashes will cover every unique context within the batch
	// - For private group communications, the hash is augmented as follow:
	//   - The hashes are salted with a UUID that is only passed off chain (the UUID of the Group).
	//   - The hashes are made unique to the sender
	//   - The hashes contain a sender specific nonce that is a monotonically increasing number
	//     for batches sent by that sender, within the context (maintined by the sender FireFly node)
	Contexts []*fftypes.Bytes32

	// Event contains info on the underlying blockchain event for this batch pin
	Event Event
}

type Event struct {
	// Source indicates where the event originated (ie plugin name)
	Source string

	// Name is a short name for the event
	Name string

	// ProtocolID is an alphanumerically sortable string that represents this event uniquely on the blockchain
	ProtocolID string

	// Output is the raw output data from the event
	Output fftypes.JSONObject

	// Info is any additional blockchain info for the event (transaction hash, block number, etc)
	Info fftypes.JSONObject

	// Timestamp is the time the event was emitted from the blockchain
	Timestamp *fftypes.FFTime

	// We capture the blockchain TXID as in the case
	// of a FireFly transaction we want to reflect that blockchain TX back onto the FireFly TX object
	BlockchainTXID string

	// Location is the blockchain location of the contract that emitted the event
	Location string

	// Signature is the event signature, including the event name and output types
	Signature string
}

type EventWithSubscription struct {
	Event

	// Subscription is the ID assigned to a custom contract subscription by the connector
	Subscription string
}<|MERGE_RESOLUTION|>--- conflicted
+++ resolved
@@ -94,13 +94,8 @@
 	// DeleteContractListener deletes a previously-created subscription
 	DeleteContractListener(ctx context.Context, subscription *core.ContractListener, okNotFound bool) error
 
-<<<<<<< HEAD
-	// GetContractListenerStatus returns details about the specified blockchain listener, such as its current block/checkpoint
-	GetContractListenerStatus(ctx context.Context, subID string) (interface{}, error)
-=======
 	// GetContractListenerStatus gets the status of a contract listener from the backend connector. Returns false if not found
 	GetContractListenerStatus(ctx context.Context, subID string, okNotFound bool) (bool, interface{}, error)
->>>>>>> bd9c6a95
 
 	// GetFFIParamValidator returns a blockchain-plugin-specific validator for FFIParams and their JSON Schema
 	GetFFIParamValidator(ctx context.Context) (fftypes.FFIParamValidator, error)
